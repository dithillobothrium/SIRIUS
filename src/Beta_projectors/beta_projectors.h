// Copyright (c) 2013-2017 Anton Kozhevnikov, Thomas Schulthess
// All rights reserved.
//
// Redistribution and use in source and binary forms, with or without modification, are permitted provided that 
// the following conditions are met:
//
// 1. Redistributions of source code must retain the above copyright notice, this list of conditions and the 
//    following disclaimer.
// 2. Redistributions in binary form must reproduce the above copyright notice, this list of conditions 
//    and the following disclaimer in the documentation and/or other materials provided with the distribution.
//
// THIS SOFTWARE IS PROVIDED BY THE COPYRIGHT HOLDERS AND CONTRIBUTORS "AS IS" AND ANY EXPRESS OR IMPLIED 
// WARRANTIES, INCLUDING, BUT NOT LIMITED TO, THE IMPLIED WARRANTIES OF MERCHANTABILITY AND FITNESS FOR A 
// PARTICULAR PURPOSE ARE DISCLAIMED. IN NO EVENT SHALL THE COPYRIGHT HOLDER OR CONTRIBUTORS BE LIABLE FOR 
// ANY DIRECT, INDIRECT, INCIDENTAL, SPECIAL, EXEMPLARY, OR CONSEQUENTIAL DAMAGES (INCLUDING, BUT NOT LIMITED TO, 
// PROCUREMENT OF SUBSTITUTE GOODS OR SERVICES; LOSS OF USE, DATA, OR PROFITS; OR BUSINESS INTERRUPTION) HOWEVER 
// CAUSED AND ON ANY THEORY OF LIABILITY, WHETHER IN CONTRACT, STRICT LIABILITY, OR TORT (INCLUDING NEGLIGENCE OR 
// OTHERWISE) ARISING IN ANY WAY OUT OF THE USE OF THIS SOFTWARE, EVEN IF ADVISED OF THE POSSIBILITY OF SUCH DAMAGE.

/** \file beta_projectors.h
 *
 *  \brief Contains declaration and implementation of sirius::Beta_projectors class.
 */

#ifndef __BETA_PROJECTORS_H__
#define __BETA_PROJECTORS_H__

#include "gpu.h"
#include "communicator.hpp"
#include "unit_cell.h"
#include "wave_functions.hpp"
#include "sbessel.h"
#include "simulation_context.h"
#include "beta_projectors_base.h"

namespace sirius {

/// Stores <G+k | beta> expansion
/** \todo Beta_projectors and Beta_projectors_gradient need some rethinking. Beta_projectors are used in two
 *        places: in application of non-local potential and in generation of density matrix. Beta_projectors_gradient
 *        are used in the calculation of forces. Both are split in chunks, both require an inner product with
 *        wave-functions.
 */
class Beta_projectors: public Beta_projectors_base<1>
{
    public:
        struct beta_chunk_t
        {
            int num_beta_;
            int num_atoms_;
            int offset_;
            mdarray<int, 2> desc_;
            mdarray<double, 2> atom_pos_;
        };

    protected:

<<<<<<< HEAD
        Communicator const& comm_;

        Unit_cell const& unit_cell_;

        Gvec const& gkvec_;

        mdarray<double, 2> gkvec_coord_;

        int lmax_beta_;

        device_t pu_;

        int num_gkvec_loc_;

        /// Total number of beta-projectors among atom types.
        int num_beta_t_;

        /// Phase-factor independent plane-wave coefficients of |beta> functions for atom types.
        matrix<double_complex> beta_gk_t_;

        /// Plane-wave coefficients of |beta> functions for all atoms.
        matrix<double_complex> beta_gk_a_;

        /// Plane-wave coefficients of |beta> functions for a chunk of atoms.
        matrix<double_complex> beta_gk_;
        
        /// Inner product between beta-projectors and wave-functions.
        /** Store as double to handle both gamma- and general k-point cases */
        mdarray<double, 1> beta_phi_;

        /// Explicit GPU buffer for beta-projectors.
        matrix<double_complex> beta_gk_gpu_;



        mdarray<beta_chunk_t, 1> beta_chunks_;

        int max_num_beta_;

        /// Generate plane-wave coefficients for beta-projectors of atom types.
        void generate_beta_gk_t(Simulation_context const& ctx__);
                    
        void split_in_chunks();



    public:

        Beta_projectors(Simulation_context const& ctx__,
                        Communicator const& comm__,
                        Gvec const& gkvec__);

        matrix<double_complex>& beta_gk_t()
        {
            return beta_gk_t_;
        }


        matrix<double_complex> const& beta_gk_a()
        {
            return beta_gk_a_;
        }

        matrix<double_complex> const& beta_gk() const
        {
            return beta_gk_;
        }

        template <typename T>
        matrix<T> beta_phi(int chunk__, int n__)
        {
            int nbeta = beta_chunk(chunk__).num_beta_;
            if (pu_ == GPU) {
                return std::move(matrix<T>(reinterpret_cast<T*>(beta_phi_.at<CPU>()),
                                           reinterpret_cast<T*>(beta_phi_.at<GPU>()),
                                           nbeta, n__));
            } else {
                return std::move(matrix<T>(reinterpret_cast<T*>(beta_phi_.at<CPU>()),
                                           nbeta, n__));
            }
        }

        Unit_cell const& unit_cell() const
        {
            return unit_cell_;
        }

        Communicator const& comm() const
        {
            return comm_;
        }

        Gvec const& gk_vectors() const
        {
            return gkvec_;
        }

        device_t proc_unit() const
        {
            return pu_;
        }

        int lmax_beta() const
        {
            return lmax_beta_;
        }

        inline int num_beta_chunks() const
        {
            return static_cast<int>(beta_chunks_.size());
        }

        inline beta_chunk_t const& beta_chunk(int idx__) const
        {
            return beta_chunks_(idx__);
        }

        inline int num_gkvec_loc() const
        {
            return num_gkvec_loc_;
        }

        void generate(int chunk__);

        /// calculates < Beta | Psi > inner product
        template <typename T>
        void inner(int chunk__,
                   wave_functions& phi__,
                   int idx0__,
                   int n__,
                   mdarray<double_complex, 2>& beta_gk__,
                   mdarray<double, 1>& beta_phi__);

        template <typename T>
        void inner(int chunk__, wave_functions& phi__, int idx0__, int n__)
        {
            inner<T>(chunk__, phi__, idx0__, n__, beta_gk_, beta_phi_);
        }

        int max_num_beta()
        {
            return max_num_beta_;
        }

        int num_beta_by_atom_types()
        {
            return num_beta_t_;
        }

        void prepare()
        {
            if (pu_ == GPU) {
                beta_gk_gpu_.allocate(memory_t::device);
                beta_phi_.allocate(memory_t::device);
            }
        }

        void dismiss()
        {
            #ifdef __GPU
            if (pu_ == GPU) {
                beta_gk_gpu_.deallocate_on_device();
                beta_phi_.deallocate_on_device();
            }
            #endif
        }

        void generate_beta_gk_t_lat_deriv(Simulation_context const& ctx__)
        {
            PROFILE("sirius::Beta_projectors::generate_beta_gk_t_lat_deriv");

            int mu = 0;
            int nu = 0;

            /* allocate array */
            matrix<double_complex> beta_gk_t_lat_deriv(gkvec_.gvec_count(comm_.rank()), num_beta_t_);
=======
        /// Generate plane-wave coefficients for beta-projectors of atom types.
        void generate_pw_coefs_t()
        {
            PROFILE("sirius::Beta_projectors::generate_pw_coefs_t");
            auto& bchunk = ctx_.beta_projector_chunks();
            if (!bchunk.num_beta_t()) {
                return;
            }
>>>>>>> 31b6b6d2
            
            auto& comm = gkvec_.comm();

            Radial_integrals_beta beta_radial_integrals(ctx_.unit_cell(), ctx_.gk_cutoff(), 20);

            /* compute <G+k|beta> */
            #pragma omp parallel for
            for (int igkloc = 0; igkloc < gkvec_.gvec_count(comm.rank()); igkloc++) {
                int igk = gkvec_.gvec_offset(comm.rank()) + igkloc;
                /* vs = {r, theta, phi} */
                auto vs = SHT::spherical_coordinates(gkvec_.gkvec_cart(igk));
                /* compute real spherical harmonics for G+k vector */
                std::vector<double> gkvec_rlm(Utils::lmmax(lmax_beta_));
                SHT::spherical_harmonics(lmax_beta_, vs[1], vs[2], &gkvec_rlm[0]);
                for (int iat = 0; iat < ctx_.unit_cell().num_atom_types(); iat++) {
                    auto& atom_type = ctx_.unit_cell().atom_type(iat);
                    for (int xi = 0; xi < atom_type.mt_basis_size(); xi++) {
                        int l     = atom_type.indexb(xi).l;
                        int lm    = atom_type.indexb(xi).lm;
                        int idxrf = atom_type.indexb(xi).idxrf;

                        auto z = std::pow(double_complex(0, -1), l) * fourpi / std::sqrt(ctx_.unit_cell().omega());
                        pw_coeffs_t_[0](igkloc, atom_type.offset_lo() + xi) = z * gkvec_rlm[lm] * beta_radial_integrals.value(idxrf, iat, vs[0]);
                    }
                }
            }

            if (ctx_.control().print_checksum_) {
                auto c1 = pw_coeffs_t_[0].checksum();
                comm.allreduce(&c1, 1);
                if (comm.rank() == 0) {
                    DUMP("checksum(beta_pw_coeffs_t) : %18.10f %18.10f", c1.real(), c1.imag())
                }
            }

            if (ctx_.processing_unit() == GPU) {
                pw_coeffs_t_[0].copy<memory_t::host, memory_t::device>();
            }
        }
                    
    public:

        Beta_projectors(Simulation_context& ctx__,
                        Gvec const&         gkvec__)
            : Beta_projectors_base<1>(ctx__, gkvec__)
        {
            PROFILE("sirius::Beta_projectors::Beta_projectors");
            generate_pw_coefs_t();
        }

        void generate(int chunk__)
        {
            Beta_projectors_base<1>::generate(chunk__, 0);
        }

        inline Beta_projector_chunks const& beta_projector_chunks() const
        {
            return ctx_.beta_projector_chunks();
        }
};

} // namespace

#endif<|MERGE_RESOLUTION|>--- conflicted
+++ resolved
@@ -43,196 +43,10 @@
  */
 class Beta_projectors: public Beta_projectors_base<1>
 {
-    public:
-        struct beta_chunk_t
-        {
-            int num_beta_;
-            int num_atoms_;
-            int offset_;
-            mdarray<int, 2> desc_;
-            mdarray<double, 2> atom_pos_;
-        };
+    friend class Beta_projectors_gradient;
 
     protected:
 
-<<<<<<< HEAD
-        Communicator const& comm_;
-
-        Unit_cell const& unit_cell_;
-
-        Gvec const& gkvec_;
-
-        mdarray<double, 2> gkvec_coord_;
-
-        int lmax_beta_;
-
-        device_t pu_;
-
-        int num_gkvec_loc_;
-
-        /// Total number of beta-projectors among atom types.
-        int num_beta_t_;
-
-        /// Phase-factor independent plane-wave coefficients of |beta> functions for atom types.
-        matrix<double_complex> beta_gk_t_;
-
-        /// Plane-wave coefficients of |beta> functions for all atoms.
-        matrix<double_complex> beta_gk_a_;
-
-        /// Plane-wave coefficients of |beta> functions for a chunk of atoms.
-        matrix<double_complex> beta_gk_;
-        
-        /// Inner product between beta-projectors and wave-functions.
-        /** Store as double to handle both gamma- and general k-point cases */
-        mdarray<double, 1> beta_phi_;
-
-        /// Explicit GPU buffer for beta-projectors.
-        matrix<double_complex> beta_gk_gpu_;
-
-
-
-        mdarray<beta_chunk_t, 1> beta_chunks_;
-
-        int max_num_beta_;
-
-        /// Generate plane-wave coefficients for beta-projectors of atom types.
-        void generate_beta_gk_t(Simulation_context const& ctx__);
-                    
-        void split_in_chunks();
-
-
-
-    public:
-
-        Beta_projectors(Simulation_context const& ctx__,
-                        Communicator const& comm__,
-                        Gvec const& gkvec__);
-
-        matrix<double_complex>& beta_gk_t()
-        {
-            return beta_gk_t_;
-        }
-
-
-        matrix<double_complex> const& beta_gk_a()
-        {
-            return beta_gk_a_;
-        }
-
-        matrix<double_complex> const& beta_gk() const
-        {
-            return beta_gk_;
-        }
-
-        template <typename T>
-        matrix<T> beta_phi(int chunk__, int n__)
-        {
-            int nbeta = beta_chunk(chunk__).num_beta_;
-            if (pu_ == GPU) {
-                return std::move(matrix<T>(reinterpret_cast<T*>(beta_phi_.at<CPU>()),
-                                           reinterpret_cast<T*>(beta_phi_.at<GPU>()),
-                                           nbeta, n__));
-            } else {
-                return std::move(matrix<T>(reinterpret_cast<T*>(beta_phi_.at<CPU>()),
-                                           nbeta, n__));
-            }
-        }
-
-        Unit_cell const& unit_cell() const
-        {
-            return unit_cell_;
-        }
-
-        Communicator const& comm() const
-        {
-            return comm_;
-        }
-
-        Gvec const& gk_vectors() const
-        {
-            return gkvec_;
-        }
-
-        device_t proc_unit() const
-        {
-            return pu_;
-        }
-
-        int lmax_beta() const
-        {
-            return lmax_beta_;
-        }
-
-        inline int num_beta_chunks() const
-        {
-            return static_cast<int>(beta_chunks_.size());
-        }
-
-        inline beta_chunk_t const& beta_chunk(int idx__) const
-        {
-            return beta_chunks_(idx__);
-        }
-
-        inline int num_gkvec_loc() const
-        {
-            return num_gkvec_loc_;
-        }
-
-        void generate(int chunk__);
-
-        /// calculates < Beta | Psi > inner product
-        template <typename T>
-        void inner(int chunk__,
-                   wave_functions& phi__,
-                   int idx0__,
-                   int n__,
-                   mdarray<double_complex, 2>& beta_gk__,
-                   mdarray<double, 1>& beta_phi__);
-
-        template <typename T>
-        void inner(int chunk__, wave_functions& phi__, int idx0__, int n__)
-        {
-            inner<T>(chunk__, phi__, idx0__, n__, beta_gk_, beta_phi_);
-        }
-
-        int max_num_beta()
-        {
-            return max_num_beta_;
-        }
-
-        int num_beta_by_atom_types()
-        {
-            return num_beta_t_;
-        }
-
-        void prepare()
-        {
-            if (pu_ == GPU) {
-                beta_gk_gpu_.allocate(memory_t::device);
-                beta_phi_.allocate(memory_t::device);
-            }
-        }
-
-        void dismiss()
-        {
-            #ifdef __GPU
-            if (pu_ == GPU) {
-                beta_gk_gpu_.deallocate_on_device();
-                beta_phi_.deallocate_on_device();
-            }
-            #endif
-        }
-
-        void generate_beta_gk_t_lat_deriv(Simulation_context const& ctx__)
-        {
-            PROFILE("sirius::Beta_projectors::generate_beta_gk_t_lat_deriv");
-
-            int mu = 0;
-            int nu = 0;
-
-            /* allocate array */
-            matrix<double_complex> beta_gk_t_lat_deriv(gkvec_.gvec_count(comm_.rank()), num_beta_t_);
-=======
         /// Generate plane-wave coefficients for beta-projectors of atom types.
         void generate_pw_coefs_t()
         {
@@ -241,7 +55,6 @@
             if (!bchunk.num_beta_t()) {
                 return;
             }
->>>>>>> 31b6b6d2
             
             auto& comm = gkvec_.comm();
 
