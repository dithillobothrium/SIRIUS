--- conflicted
+++ resolved
@@ -35,13 +35,10 @@
 }
 #endif
 
-<<<<<<< HEAD
-=======
 #if defined(__GPU) && defined(__MAGMA)
 #include "GPU/magma.hpp"
 #endif
 
->>>>>>> b224db83
 using namespace sddk;
 
 /// Type of eigen-value solver.
@@ -348,14 +345,11 @@
             TERMINATE("wrong type of ELPA solver");
         }
     }
-<<<<<<< HEAD
-=======
 
     inline bool is_parallel()
     {
         return true;
     }
->>>>>>> b224db83
 
     /// Solve a generalized eigen-value problem for N lowest eigen-pairs.
     int solve(ftn_int matrix_size__, ftn_int nev__, dmatrix<T>& A__, dmatrix<T>& B__, double* eval__, dmatrix<T>& Z__)
@@ -517,7 +511,11 @@
     Eigensolver_elpa(int stage__)
     {
     }
-<<<<<<< HEAD
+
+    inline bool is_parallel()
+    {
+        return true;
+    }
 };
 #endif
 
@@ -529,30 +527,12 @@
     double const ortfac_{1e-6};
     double const abstol_{1e-12};
   public:
-=======
 
     inline bool is_parallel()
     {
         return true;
     }
-};
-#endif
-
-#ifdef __SCALAPACK
-template <typename T>
-class Eigensolver_scalapack: public Eigensolver<T>
-{
-  private:
-    double const ortfac_{1e-6};
-    double const abstol_{1e-12};
-  public:
-
-    inline bool is_parallel()
-    {
-        return true;
-    }
-
->>>>>>> b224db83
+
     /// Solve a standard eigen-value problem for all eigen-pairs.
     int solve(ftn_int matrix_size__, dmatrix<T>& A__, double* eval__, dmatrix<T>& Z__)
     {
@@ -619,7 +599,6 @@
         int32_t nz{-1};
         double d1;
         int32_t info{-1};
-<<<<<<< HEAD
 
         std::vector<int32_t> ifail(matrix_size__);
         std::vector<int32_t> iclustr(2 * A__.blacs_grid().comm().size());
@@ -730,118 +709,6 @@
         linalg_base::descinit(descz, matrix_size__, matrix_size__, Z__.bs_row(), Z__.bs_col(), 0, 0, Z__.blacs_grid().context(), Z__.ld());
 
 
-=======
-
-        std::vector<int32_t> ifail(matrix_size__);
-        std::vector<int32_t> iclustr(2 * A__.blacs_grid().comm().size());
-        std::vector<double> gap(A__.blacs_grid().comm().size());
-        std::vector<double> w(matrix_size__);
-
-        if (std::is_same<T, double_complex>::value) {
-
-            /* work size query */
-            std::vector<double_complex> work(3);
-            std::vector<double> rwork(3);
-            std::vector<int32_t> iwork(1);
-            int32_t lwork = -1;
-            int32_t lrwork = -1;
-            int32_t liwork = -1;
-            FORTRAN(pzheevx)("V", "I", "U", &matrix_size__, reinterpret_cast<double_complex*>(A__.template at<CPU>()), 
-                             &ione, &ione, desca, &d1, &d1, &ione, &nev__, &abstol_, &m, &nz, &w[0], &ortfac_,
-                             reinterpret_cast<double_complex*>(Z__.template at<CPU>()), &ione, &ione, descz, &work[0], &lwork,
-                             &rwork[0], &lrwork, &iwork[0], &liwork, &ifail[0], &iclustr[0], &gap[0], &info, 
-                             (ftn_int)1, (ftn_int)1, (ftn_int)1); 
-            
-            lwork = static_cast<int32_t>(work[0].real()) + (1 << 16);
-            lrwork = static_cast<int32_t>(rwork[0]) + (1 << 16);
-            liwork = iwork[0];
-
-            work = std::vector<double_complex>(lwork);
-            rwork = std::vector<double>(lrwork);
-            iwork = std::vector<int32_t>(liwork);
-
-            FORTRAN(pzheevx)("V", "I", "U", &matrix_size__, reinterpret_cast<double_complex*>(A__.template at<CPU>()),
-                             &ione, &ione, desca, &d1, &d1, &ione, &nev__, &abstol_, &m, &nz, &w[0], &ortfac_,
-                             reinterpret_cast<double_complex*>(Z__.template at<CPU>()), &ione, &ione, descz, &work[0],
-                             &lwork, &rwork[0], &lrwork, &iwork[0], &liwork, &ifail[0], &iclustr[0], &gap[0], &info, 
-                             (ftn_int)1, (ftn_int)1, (ftn_int)1); 
-        }
-
-        if (std::is_same<T, double>::value) {
-
-            /* work size query */
-            std::vector<double> work(3);
-            std::vector<int32_t> iwork(1);
-            int32_t lwork{-1};
-            int32_t liwork{-1};
-
-
-            FORTRAN(pdsyevx)("V", "I", "U", &matrix_size__, reinterpret_cast<double*>(A__.template at<CPU>()), &ione, &ione, desca, &d1, &d1, 
-                             &ione, &nev__, &abstol_, &m, &nz, &w[0], &ortfac_, reinterpret_cast<double*>(Z__.template at<CPU>()), &ione, &ione, descz, &work[0], &lwork, 
-                             &iwork[0], &liwork, &ifail[0], &iclustr[0], &gap[0], &info, (ftn_int)1, (ftn_int)1, (ftn_int)1); 
-            
-            lwork = static_cast<int32_t>(work[0]) + 4 * (1 << 20);
-            liwork = iwork[0];
-            
-            work = std::vector<double>(lwork);
-            iwork = std::vector<int32_t>(liwork);
-
-            FORTRAN(pdsyevx)("V", "I", "U", &matrix_size__, reinterpret_cast<double*>(A__.template at<CPU>()), &ione, &ione, desca, &d1, &d1, 
-                             &ione, &nev__, &abstol_, &m, &nz, &w[0], &ortfac_, reinterpret_cast<double*>(Z__.template at<CPU>()), &ione, &ione, descz, &work[0], &lwork, 
-                             &iwork[0], &liwork, &ifail[0], &iclustr[0], &gap[0], &info, 
-                             (ftn_int)1, (ftn_int)1, (ftn_int)1); 
-
-        }
-
-        if (info) {
-            if ((info / 2) % 2) {
-                std::stringstream s;
-                s << "eigenvectors corresponding to one or more clusters of eigenvalues" << std::endl  
-                  << "could not be reorthogonalized because of insufficient workspace" << std::endl;
-
-                int k = A__.blacs_grid().comm().size();
-                for (int i = 0; i < A__.blacs_grid().comm().size() - 1; i++) {
-                    if ((iclustr[2 * i + 1] != 0) && (iclustr[2 * (i + 1)] == 0)) {
-                        k = i + 1;
-                        break;
-                    }
-                }
-               
-                s << "number of eigenvalue clusters : " << k << std::endl;
-                for (int i = 0; i < k; i++) {
-                    s << iclustr[2 * i] << " : " << iclustr[2 * i + 1] << std::endl; 
-                }
-                TERMINATE(s);
-            }
-
-            std::stringstream s;
-            s << "p{zhe,dsy}evx returned " << info; 
-            TERMINATE(s);
-        }
-
-        if ((m != nev__) || (nz != nev__)) {
-            TERMINATE("Not all eigen-vectors or eigen-values are found.");
-        }
-
-        std::copy(w.begin(), w.begin() + nev__, eval__);
-
-        return 0;
-    }
-
-    /// Solve a generalized eigen-value problem for N lowest eigen-pairs.
-    int solve(ftn_int matrix_size__, ftn_int nev__, dmatrix<T>& A__, dmatrix<T>& B__, double* eval__, dmatrix<T>& Z__)
-    {
-        ftn_int desca[9];
-        linalg_base::descinit(desca, matrix_size__, matrix_size__, A__.bs_row(), A__.bs_col(), 0, 0, A__.blacs_grid().context(), A__.ld());
-
-        ftn_int descb[9];
-        linalg_base::descinit(descb, matrix_size__, matrix_size__, B__.bs_row(), B__.bs_col(), 0, 0, B__.blacs_grid().context(), B__.ld());
-        
-        ftn_int descz[9];
-        linalg_base::descinit(descz, matrix_size__, matrix_size__, Z__.bs_row(), Z__.bs_col(), 0, 0, Z__.blacs_grid().context(), Z__.ld());
-
-
->>>>>>> b224db83
         std::vector<ftn_int> ifail(matrix_size__);
         std::vector<ftn_int> iclustr(2 * A__.blacs_grid().comm().size());
         std::vector<double> gap(A__.blacs_grid().comm().size());
@@ -953,7 +820,13 @@
 template <typename T>
 class Eigensolver_magma: public Eigensolver<T>
 {
-<<<<<<< HEAD
+  public:
+
+    inline bool is_parallel()
+    {
+        return false;
+    }
+
     /// Solve a generalized eigen-value problem for N lowest eigen-pairs.
     int solve(ftn_int matrix_size__, ftn_int nev__, dmatrix<T>& A__, dmatrix<T>& B__, double* eval__, dmatrix<T>& Z__)
     {
@@ -974,35 +847,6 @@
                 //return Eigenproblem_lapack().solve(matrix_size, nevec, A, lda, B, ldb, eval, Z, ldz);
                 return result;
             }
-=======
-  public:
-
-    inline bool is_parallel()
-    {
-        return false;
-    }
-
-    /// Solve a generalized eigen-value problem for N lowest eigen-pairs.
-    int solve(ftn_int matrix_size__, ftn_int nev__, dmatrix<T>& A__, dmatrix<T>& B__, double* eval__, dmatrix<T>& Z__)
-    {
-        int nt = omp_get_max_threads();
-        int result{-1};
-        int lda = A__.ld();
-        int ldb = B__.ld();
-        std::vector<double> w(matrix_size__);
-        if (std::is_same<T, double_complex>::value) {
-            result = magma::zhegvdx_2stage(matrix_size__, nev__, reinterpret_cast<double_complex*>(A__.template at<CPU>()),
-                                           lda, reinterpret_cast<double_complex*>(B__.template at<CPU>()), ldb, w.data());
-
-            if (nt != omp_get_max_threads()) {
-                TERMINATE("magma has changed the number of threads");
-            }
-
-            if (result) {
-                //return Eigenproblem_lapack().solve(matrix_size, nevec, A, lda, B, ldb, eval, Z, ldz);
-                return result;
-            }
->>>>>>> b224db83
         }
         if (std::is_same<T, double>::value) {
             result = magma::dsygvdx_2stage(matrix_size__, nev__, reinterpret_cast<double*>(A__.template at<CPU>()),
@@ -1030,11 +874,7 @@
         int lda = A__.ld();
         std::vector<double> w(matrix_size__);
         if (std::is_same<T, double>::value) {
-<<<<<<< HEAD
-            result = magma::dsyevde(matrix_size__, nev__, reinterpret_cast<double*>(A__.template at<CPU>()),
-=======
             result = magma::dsyevdx(matrix_size__, nev__, reinterpret_cast<double*>(A__.template at<CPU>()),
->>>>>>> b224db83
                                     lda, w.data());
 
             if (nt != omp_get_max_threads()) {
@@ -1068,14 +908,11 @@
 template <typename T>
 class Eigensolver_magma: public Eigensolver<T>
 {
-<<<<<<< HEAD
-=======
   public:
     inline bool is_parallel()
     {
         return false;
     }
->>>>>>> b224db83
 };
 #endif
 
@@ -1083,27 +920,21 @@
 template <typename T>
 class Eigensolver_plasma: public Eigensolver<T>
 {
-<<<<<<< HEAD
-=======
   public:
     inline bool is_parallel()
     {
         return false;
     }
->>>>>>> b224db83
 };
 #else
 template <typename T>
 class Eigensolver_plasma: public Eigensolver<T>
 {
-<<<<<<< HEAD
-=======
   public:
     inline bool is_parallel()
     {
         return false;
     }
->>>>>>> b224db83
 };
 #endif
 
