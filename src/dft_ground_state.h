--- conflicted
+++ resolved
@@ -31,11 +31,11 @@
 #include "force.h"
 #include "json.hpp"
 #include "Geometry/Forces_PS.h"
-<<<<<<< HEAD
+
 #include "Geometry/Stress_PS.h"
-=======
+
 #include "Geometry/stress.h"
->>>>>>> ea8c0738
+
 
 using json = nlohmann::json;
 
