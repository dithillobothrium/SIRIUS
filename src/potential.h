--- conflicted
+++ resolved
@@ -948,14 +948,6 @@
             return paw_one_elec_energy_;
         }
 
-<<<<<<< HEAD
-        mdarray<double, 2> const& vloc_radial_integrals()
-        {
-            return vloc_radial_integrals_;
-        }
-
-=======
->>>>>>> ea8c0738
         void check_potential_continuity_at_mt();
 
         /// Total size (number of elements) of the potential and effective magnetic field. 
