/*
 * force_ps.h
 *
 *  Created on: Sep 20, 2016
 *      Author: isivkov
 */

#ifndef SRC_FORCES_PS_H_
#define SRC_FORCES_PS_H_

#include "../simulation_context.h"
#include "../periodic_function.h"
#include "../augmentation_operator.h"
#include "../Beta_projectors/beta_projectors.h"
#include "../Beta_projectors/beta_projectors_gradient.h"
#include "../potential.h"
#include "../density.h"
#include "Chunk_linalg.h"
#include "Nonlocal_forces.h"
#include "Non_local_functor.h"

namespace sirius {

class Forces_PS
{
<<<<<<< HEAD
    private:
        Simulation_context* ctx_;
        Density* density_;
        Potential* potential_;
        K_point_set* kset_;

        mdarray<double,2> local_forces_;
        mdarray<double,2> ultrasoft_forces_;
        mdarray<double,2> nonlocal_forces_;
        mdarray<double,2> nlcc_forces_;
        mdarray<double,2> ewald_forces_;

        template<typename T>
        void add_k_point_contribution_to_nonlocal2(K_point& kpoint, mdarray<double,2>& forces)
        {
            Unit_cell &unit_cell = ctx_->unit_cell();

            Beta_projectors &bp = kpoint.beta_projectors();

            Beta_projectors_gradient bp_grad(&bp);
=======
  private:
    Simulation_context& ctx_;

    Density& density_;

    Potential& potential_;

    K_point_set& kset_;

    mdarray<double, 2> local_forces_;
    mdarray<double, 2> ultrasoft_forces_;
    mdarray<double, 2> nonlocal_forces_;
    mdarray<double, 2> nlcc_forces_;
    mdarray<double, 2> ewald_forces_;

    template<typename T>
    void add_k_point_contribution_to_nonlocal2(K_point& kpoint, mdarray<double,2>& forces)
    {
        Unit_cell &unit_cell = ctx_.unit_cell();

        Beta_projectors& bp = kpoint.beta_projectors();

        Beta_projectors_gradient bp_grad(ctx_, kpoint.gkvec(), bp);

        auto& bp_chunks = bp.beta_projector_chunks();
>>>>>>> 31b6b6d2

            // from formula
            double main_two_factor = -2.0;

<<<<<<< HEAD
            #ifdef __GPU
            for (int ispn = 0; ispn < ctx_->num_spins(); ispn++)
            {
                if( bp.proc_unit() == GPU )
                {
                    int nbnd = kpoint.num_occupied_bands(ispn);
                    kpoint.spinor_wave_functions(ispn).allocate_on_device();
                    kpoint.spinor_wave_functions(ispn).copy_to_device(0, nbnd);
                }
=======
        #ifdef __GPU
        for (int ispn = 0; ispn < ctx_.num_spins(); ispn++) {
            if (ctx_.processing_unit() == GPU) {
                int nbnd = kpoint.num_occupied_bands(ispn);
                kpoint.spinor_wave_functions(ispn).copy_to_device(0, nbnd);
>>>>>>> 31b6b6d2
            }
            #endif

            bp_grad.prepare();
            bp.prepare();

<<<<<<< HEAD
            for (int icnk = 0; icnk < bp.num_beta_chunks(); icnk++)
            {
                // generate chunk for inner product of beta gradient
                bp_grad.generate(icnk);

                // generate chunk for inner product of beta
                bp.generate(icnk);

                for (int ispn = 0; ispn < ctx_->num_spins(); ispn++)
                {
                    /* total number of occupied bands for this spin */
                    int nbnd = kpoint.num_occupied_bands(ispn);

                    // inner product of beta gradient and WF
                    bp_grad.inner<T>(icnk, kpoint.spinor_wave_functions(ispn), 0, nbnd);

                    // get inner product
                    std::array<matrix<T>, 3> bp_grad_phi_chunk = bp_grad.beta_phi<T>(icnk, nbnd);

                    // inner product of beta and WF
                    bp.inner<T>(icnk, kpoint.spinor_wave_functions(ispn), 0, nbnd);

                    // get inner product
                    matrix<T> bp_phi_chunk = bp.beta_phi<T>(icnk, nbnd);

                    splindex<block> spl_nbnd(nbnd, kpoint.comm().size(), kpoint.comm().rank());

                    int nbnd_loc = spl_nbnd.local_size();

                    int bnd_offset = spl_nbnd.global_offset();

                    #pragma omp parallel for
                    for(int ia_chunk = 0; ia_chunk < bp.beta_chunk(icnk).num_atoms_; ia_chunk++)
                    {
                        int ia = bp.beta_chunk(icnk).desc_(3, ia_chunk);
                        int offs = bp.beta_chunk(icnk).desc_(1, ia_chunk);
                        int nbf = bp.beta_chunk(icnk).desc_(0, ia_chunk);
                        int iat = unit_cell.atom(ia).type_id();

                        // mpi
                        // TODO make in smart way with matrix multiplication
                        for (int ibnd_loc = 0; ibnd_loc < nbnd_loc; ibnd_loc++)
                        {
                            int ibnd = spl_nbnd[ibnd_loc];

                            auto D_aug_mtrx = [&](int i, int j)
                                {
                                if (unit_cell.atom(ia).type().pp_desc().augment) {
                                    return unit_cell.atom(ia).d_mtrx(i, j, ispn) - kpoint.band_energy(ibnd) *
                                            ctx_->augmentation_op(iat).q_mtrx(i, j);
                                } else {
                                    return unit_cell.atom(ia).d_mtrx(i, j, ispn);
                                }
                                };

                            for(int ibf = 0; ibf < unit_cell.atom(ia).type().mt_lo_basis_size(); ibf++ )
                            {
                                for(int jbf = 0; jbf < unit_cell.atom(ia).type().mt_lo_basis_size(); jbf++ )
                                {
                                    // calc scalar part of the forces
                                    double_complex scalar_part = main_two_factor *
                                            kpoint.band_occupancy(ibnd + ispn * ctx_->num_fv_states()) * kpoint.weight() *
                                            D_aug_mtrx(ibf, jbf) *
                                            std::conj(bp_phi_chunk(offs + jbf, ibnd));

                                    // multiply scalar part by gradient components
                                    for(int comp: {0,1,2}) forces(comp,ia) += (scalar_part * bp_grad_phi_chunk[comp](offs + ibf, ibnd)).real();
                                }
                            }
                        }
                    }
                }
            }

            bp.dismiss();
            bp_grad.dismiss();

            #ifdef __GPU
            for (int ispn = 0; ispn < ctx_->num_spins(); ispn++)
            {
                if( bp.proc_unit() == GPU )
                {
                    kpoint.spinor_wave_functions(ispn).deallocate_on_device();
                }
            }
            #endif
        }

        //---------------------------------------------------------------
        //---------------------------------------------------------------
        template<typename T>
        void add_k_point_contribution_to_nonlocal(K_point& kpoint, mdarray<double,2>& forces)
        {
            Unit_cell& unit_cell = ctx_->unit_cell();

            Beta_projectors& bp = kpoint.beta_projectors();

            Beta_projectors_gradient bp_grad(&bp);

            D_operator<T> d_op(*ctx_, bp);
            Q_operator<T> q_op(*ctx_, bp);

            Nonlocal_forces<T> nl_forces(ctx_, &kpoint, &d_op, &q_op, CPU);

            // from formula
            double main_two_factor = -2.0;

            #ifdef __GPU
            for (int ispn = 0; ispn < ctx_->num_spins(); ispn++)
            {
                if( bp.proc_unit() == GPU )
                {
                    int nbnd = kpoint.num_occupied_bands(ispn);
                    kpoint.spinor_wave_functions(ispn).allocate_on_device();
                    kpoint.spinor_wave_functions(ispn).copy_to_device(0, nbnd);
                }
            }
            #endif

            bp_grad.prepare();
            bp.prepare();

            for (int icnk = 0; icnk < bp.num_beta_chunks(); icnk++)
            {
                // generate chunk for inner product of beta gradient
                bp_grad.generate(icnk);

                // generate chunk for inner product of beta
                bp.generate(icnk);

                for (int ispn = 0; ispn < ctx_->num_spins(); ispn++)
                {
                    /* total number of occupied bands for this spin */
                    int nbnd = kpoint.num_occupied_bands(ispn);

                    // inner product of beta gradient and WF
                    bp_grad.inner<T>(icnk, kpoint.spinor_wave_functions(ispn), 0, nbnd);

                    // get inner product
                    std::array<matrix<T>, 3> bp_grad_phi_chunk = bp_grad.beta_phi<T>(icnk, nbnd);

                    // inner product of beta and WF
                    bp.inner<T>(icnk, kpoint.spinor_wave_functions(ispn), 0, nbnd);

                    // get inner product
                    matrix<T> bp_phi_chunk = bp.beta_phi<T>(icnk, nbnd);

                    splindex<block> spl_nbnd(nbnd, kpoint.comm().size(), kpoint.comm().rank());

                    int nbnd_loc = spl_nbnd.local_size();

                    int bnd_offset = spl_nbnd.global_offset();

                    std::cout<<"--"<<std::endl;
                    nl_forces.calc_contribution_to_forces_matrix( ispn,
                                                                  bp.beta_chunk(icnk),
                                                                  bp_phi_chunk,
                                                                  bp_grad_phi_chunk,
                                                                  bnd_offset,
                                                                  nbnd_loc);

                    nl_forces.calc_contribution_to_forces( forces,
                                                           bp.beta_chunk(icnk));
                }
            }

            bp.dismiss();
            bp_grad.dismiss();

            #ifdef __GPU
            for (int ispn = 0; ispn < ctx_->num_spins(); ispn++)
            {
                if( bp.proc_unit() == GPU )
                {
                    kpoint.spinor_wave_functions(ispn).deallocate_on_device();
                }
            }
        #endif
        }

        template<typename T>
        void add_k_point_contribution_to_nonlocal3(K_point& kpoint, mdarray<double,2>& forces)
        {
            Beta_projectors_gradient bp_grad(&kpoint.beta_projectors());

            Non_local_functor<T,Beta_projectors_gradient::num_> nlf(ctx_,kset_,&bp_grad);

            nlf.add_k_point_contribution(kpoint,forces);
        }

        void symmetrize_forces(mdarray<double,2>& unsym_forces, mdarray<double,2>& sym_forces );
=======
        for (int icnk = 0; icnk < bp_chunks.num_chunks(); icnk++) {
            /* generate chunk for inner product of beta */
            bp.generate(icnk);

            for (int ispn = 0; ispn < ctx_.num_spins(); ispn++) {
                /* total number of occupied bands for this spin */
                int nbnd = kpoint.num_occupied_bands(ispn);

                // inner product of beta and WF
                auto bp_phi_chunk = bp.inner<T>(icnk, kpoint.spinor_wave_functions(ispn), 0, nbnd);

                for (int x = 0; x < 3; x++) {
                    /* generate chunk for inner product of beta gradient */
                    bp_grad.generate(icnk, x);

                    // inner product of beta gradient and WF
                    auto bp_grad_phi_chunk = bp_grad.inner<T>(icnk, kpoint.spinor_wave_functions(ispn), 0, nbnd);

                    splindex<block> spl_nbnd(nbnd, kpoint.comm().size(), kpoint.comm().rank());

                    int nbnd_loc = spl_nbnd.local_size();

                    int bnd_offset = spl_nbnd.global_offset();

                    #pragma omp parallel for
                    for(int ia_chunk = 0; ia_chunk < bp_chunks(icnk).num_atoms_; ia_chunk++) {
                        int ia   = bp_chunks(icnk).desc_(3, ia_chunk);
                        int offs = bp_chunks(icnk).desc_(1, ia_chunk);
                        int nbf  = bp_chunks(icnk).desc_(0, ia_chunk);
                        int iat  = unit_cell.atom(ia).type_id();

//                        linalg<CPU>::gemm(0, 0, nbf, n__, nbf,
//                                          op_.at<CPU>(packed_mtrx_offset_(ia), ispn__), nbf,
//                                          beta_phi.at<CPU>(offs, 0), nbeta,
//                                          work_.at<CPU>(offs), nbeta);

                        // mpi
                        // TODO make in smart way with matrix multiplication
                        for (int ibnd_loc = 0; ibnd_loc < nbnd_loc; ibnd_loc++) {
                            int ibnd = spl_nbnd[ibnd_loc];

                            auto D_aug_mtrx = [&](int i, int j)
                            {
                                if (unit_cell.atom(ia).type().pp_desc().augment) {
                                    return unit_cell.atom(ia).d_mtrx(i, j, ispn) - kpoint.band_energy(ibnd) *
                                           ctx_.augmentation_op(iat).q_mtrx(i, j);
                                } else {
                                    return unit_cell.atom(ia).d_mtrx(i, j, ispn);
                                }
                            };

                            for (int ibf = 0; ibf < unit_cell.atom(ia).type().mt_lo_basis_size(); ibf++) {
                                for (int jbf = 0; jbf < unit_cell.atom(ia).type().mt_lo_basis_size(); jbf++) {
                                    /* calculate scalar part of the forces */
                                    double_complex scalar_part = main_two_factor *
                                        kpoint.band_occupancy(ibnd + ispn * ctx_.num_fv_states()) * kpoint.weight() *
                                        D_aug_mtrx(ibf, jbf) * std::conj(bp_phi_chunk(offs + jbf, ibnd));

                                    /* multiply scalar part by gradient components */
                                    forces(x, ia) += (scalar_part * bp_grad_phi_chunk(offs + ibf, ibnd)).real();
                                }
                            }
                        }
                    }
                }
            }
        }

        bp.dismiss();
        bp_grad.dismiss();
    }

    //---------------------------------------------------------------
    //---------------------------------------------------------------
    //template<typename T>
    //void add_k_point_contribution_to_nonlocal(K_point& kpoint, mdarray<double,2>& forces)
    //{
    //    Unit_cell &unit_cell = ctx_.unit_cell();

    //    Beta_projectors &bp = kpoint.beta_projectors();

    //    Beta_projectors_gradient bp_grad(&bp);

    //    // from formula
    //    double main_two_factor = -2.0;
    //    
    //    auto& bp_chunks = bp.beta_projector_chunks();

    //    for (int icnk = 0; icnk < bp_chunks.num_chunks(); icnk++)
    //    {
    //        // generate chunk for inner product of beta gradient
    //        bp_grad.generate(icnk);

    //        // generate chunk for inner product of beta
    //        bp.generate(icnk);

    //        for (int ispn = 0; ispn < ctx_.num_spins(); ispn++)
    //        {
    //            /* total number of occupied bands for this spin */
    //            int nbnd = kpoint.num_occupied_bands(ispn);

    //            splindex<block> spl_nbnd(nbnd, kpoint.comm().size(), kpoint.comm().rank());

    //            int nbnd_loc = spl_nbnd.local_size();

    //            int bnd_offset = spl_nbnd.global_offset();

    //            printf("rank: %d   nbnd: %d   nbnd_loc: %d   bnd_offset: %d   wf_size: %d %d    beta_gk_size: %d %d\n",
    //                   ctx_.comm().rank(),
    //                   nbnd,
    //                   nbnd_loc,
    //                   bnd_offset,
    //                   kpoint.spinor_wave_functions(ispn).pw_coeffs().prime().size(0),
    //                   kpoint.spinor_wave_functions(ispn).pw_coeffs().prime().size(1),
    //                   bp.beta_gk().size(0),
    //                   bp.beta_gk().size(1));


    //            printf("kp vec: %f  %f  %f \n", kpoint.vk()[0],kpoint.vk()[1], kpoint.vk()[2]);

    //            printf("nl1\n");
    //            // inner product of beta and WF
    //            auto bp_phi_chunk = bp.inner<T>(icnk, kpoint.spinor_wave_functions(ispn), bnd_offset, nbnd_loc);

    //            printf("nl2\n");
    //            // get inner product
    //            //matrix<T> bp_phi_chunk = bp.beta_phi<T>(icnk, nbnd_loc);

    //            printf("nl3\n");
    //            // inner product of beta gradient and WF
    //            bp_grad.inner<T>(icnk, kpoint.spinor_wave_functions(ispn), bnd_offset, nbnd_loc);

    //            printf("nl0\n");
    //            // get inner product
    //            std::array<matrix<T>, 3> bp_grad_phi_chunk = bp_grad.beta_phi<T>(icnk, nbnd_loc);



    //            #pragma omp parallel for
    //            for(int ia_chunk = 0; ia_chunk < bp_chunks(icnk).num_atoms_; ia_chunk++)
    //            {
    //                int ia   = bp_chunks(icnk).desc_(3, ia_chunk);
    //                int offs = bp_chunks(icnk).desc_(1, ia_chunk);
    //                int iat  = unit_cell.atom(ia).type_id();

    //                // mpi
    //                // TODO make in smart way with matrix multiplication
    //                for (int ibnd_loc = 0; ibnd_loc < nbnd_loc; ibnd_loc++)
    //                {
    //                    int ibnd = spl_nbnd[ibnd_loc];

    //                    auto D_aug_mtrx = [&](int i, int j)
    //                    {
    //                        if (unit_cell.atom(ia).type().pp_desc().augment) {
    //                            return unit_cell.atom(ia).d_mtrx(i, j, ispn) - kpoint.band_energy(ibnd) *
    //                                    ctx_.augmentation_op(iat).q_mtrx(i, j);
    //                        } else {
    //                            return unit_cell.atom(ia).d_mtrx(i, j, ispn);
    //                        }
    //                    };

    //                    for(int ibf = 0; ibf < unit_cell.atom(ia).type().mt_lo_basis_size(); ibf++ )
    //                    {
    //                        for(int jbf = 0; jbf < unit_cell.atom(ia).type().mt_lo_basis_size(); jbf++ )
    //                        {
    //                            // calc scalar part of the forces
    //                            double_complex scalar_part = main_two_factor *
    //                                    kpoint.band_occupancy(ibnd + ispn * ctx_.num_fv_states()) * kpoint.weight() *
    //                                    D_aug_mtrx(ibf, jbf) *
    //                                    std::conj(bp_phi_chunk(offs + jbf, ibnd_loc));

    //                            // multiply scalar part by gradient components
    //                            for(int comp: {0,1,2}) forces(comp,ia) += (scalar_part * bp_grad_phi_chunk[comp](offs + ibf, ibnd_loc)).real();
    //                        }
    //                    }
    //                }
    //            }
    //        }
    //    }
    //}

    void symmetrize_forces(mdarray<double,2>& unsym_forces, mdarray<double,2>& sym_forces );
>>>>>>> 31b6b6d2

    public:
        Forces_PS(Simulation_context* ctx__,
                  Density* density__,
                  Potential* potential__,
                  K_point_set* kset__)
        : ctx_(ctx__)
        , density_(density__)
        , potential_(potential__)
        , kset_(kset__)
        {
                local_forces_     = mdarray<double,2>(3, ctx_->unit_cell().num_atoms());
                ultrasoft_forces_ = mdarray<double,2>(3, ctx_->unit_cell().num_atoms());
                nonlocal_forces_  = mdarray<double,2>(3, ctx_->unit_cell().num_atoms());
                nlcc_forces_      = mdarray<double,2>(3, ctx_->unit_cell().num_atoms());
                ewald_forces_     = mdarray<double,2>(3, ctx_->unit_cell().num_atoms());
        }

        void calc_local_forces(mdarray<double,2>& forces);

        void calc_ultrasoft_forces(mdarray<double,2>& forces);

        void calc_nonlocal_forces(mdarray<double,2>& forces);

        void calc_nlcc_forces(mdarray<double,2>& forces);

        void calc_ewald_forces(mdarray<double,2>& forces);

        void calc_forces_contributions();

        mdarray<double,2> const& local_forces()
            {
            return local_forces_;
            }

        mdarray<double,2> const& ultrasoft_forces()
            {
            return ultrasoft_forces_;
            }

        mdarray<double,2> const& nonlocal_forces()
            {
            return nonlocal_forces_;
            }

        mdarray<double,2> const& nlcc_forces()
            {
            return nlcc_forces_;
            }

        mdarray<double,2> const& ewald_forces()
            {
            return ewald_forces_;
            }

        mdarray<double,2> sum_forces();

        void sum_forces(mdarray<double,2>& inout_total_forces);

};

}

#endif /* SRC_FORCES_PS_H_ */<|MERGE_RESOLUTION|>--- conflicted
+++ resolved
@@ -15,36 +15,11 @@
 #include "../Beta_projectors/beta_projectors_gradient.h"
 #include "../potential.h"
 #include "../density.h"
-#include "Chunk_linalg.h"
-#include "Nonlocal_forces.h"
-#include "Non_local_functor.h"
 
 namespace sirius {
 
 class Forces_PS
 {
-<<<<<<< HEAD
-    private:
-        Simulation_context* ctx_;
-        Density* density_;
-        Potential* potential_;
-        K_point_set* kset_;
-
-        mdarray<double,2> local_forces_;
-        mdarray<double,2> ultrasoft_forces_;
-        mdarray<double,2> nonlocal_forces_;
-        mdarray<double,2> nlcc_forces_;
-        mdarray<double,2> ewald_forces_;
-
-        template<typename T>
-        void add_k_point_contribution_to_nonlocal2(K_point& kpoint, mdarray<double,2>& forces)
-        {
-            Unit_cell &unit_cell = ctx_->unit_cell();
-
-            Beta_projectors &bp = kpoint.beta_projectors();
-
-            Beta_projectors_gradient bp_grad(&bp);
-=======
   private:
     Simulation_context& ctx_;
 
@@ -61,306 +36,106 @@
     mdarray<double, 2> ewald_forces_;
 
     template<typename T>
-    void add_k_point_contribution_to_nonlocal2(K_point& kpoint, mdarray<double,2>& forces)
-    {
-        Unit_cell &unit_cell = ctx_.unit_cell();
-
-        Beta_projectors& bp = kpoint.beta_projectors();
-
+    void add_k_point_contribution_to_nonlocal(K_point& kpoint, mdarray<double,2>& forces)
+    {
         Beta_projectors_gradient bp_grad(ctx_, kpoint.gkvec(), bp);
 
-        auto& bp_chunks = bp.beta_projector_chunks();
->>>>>>> 31b6b6d2
-
-            // from formula
-            double main_two_factor = -2.0;
-
-<<<<<<< HEAD
-            #ifdef __GPU
-            for (int ispn = 0; ispn < ctx_->num_spins(); ispn++)
-            {
-                if( bp.proc_unit() == GPU )
-                {
-                    int nbnd = kpoint.num_occupied_bands(ispn);
-                    kpoint.spinor_wave_functions(ispn).allocate_on_device();
-                    kpoint.spinor_wave_functions(ispn).copy_to_device(0, nbnd);
-                }
-=======
-        #ifdef __GPU
-        for (int ispn = 0; ispn < ctx_.num_spins(); ispn++) {
-            if (ctx_.processing_unit() == GPU) {
-                int nbnd = kpoint.num_occupied_bands(ispn);
-                kpoint.spinor_wave_functions(ispn).copy_to_device(0, nbnd);
->>>>>>> 31b6b6d2
-            }
-            #endif
-
-            bp_grad.prepare();
-            bp.prepare();
-
-<<<<<<< HEAD
-            for (int icnk = 0; icnk < bp.num_beta_chunks(); icnk++)
-            {
-                // generate chunk for inner product of beta gradient
-                bp_grad.generate(icnk);
-
-                // generate chunk for inner product of beta
-                bp.generate(icnk);
-
-                for (int ispn = 0; ispn < ctx_->num_spins(); ispn++)
-                {
-                    /* total number of occupied bands for this spin */
-                    int nbnd = kpoint.num_occupied_bands(ispn);
-
-                    // inner product of beta gradient and WF
-                    bp_grad.inner<T>(icnk, kpoint.spinor_wave_functions(ispn), 0, nbnd);
-
-                    // get inner product
-                    std::array<matrix<T>, 3> bp_grad_phi_chunk = bp_grad.beta_phi<T>(icnk, nbnd);
-
-                    // inner product of beta and WF
-                    bp.inner<T>(icnk, kpoint.spinor_wave_functions(ispn), 0, nbnd);
-
-                    // get inner product
-                    matrix<T> bp_phi_chunk = bp.beta_phi<T>(icnk, nbnd);
-
-                    splindex<block> spl_nbnd(nbnd, kpoint.comm().size(), kpoint.comm().rank());
-
-                    int nbnd_loc = spl_nbnd.local_size();
-
-                    int bnd_offset = spl_nbnd.global_offset();
-
-                    #pragma omp parallel for
-                    for(int ia_chunk = 0; ia_chunk < bp.beta_chunk(icnk).num_atoms_; ia_chunk++)
-                    {
-                        int ia = bp.beta_chunk(icnk).desc_(3, ia_chunk);
-                        int offs = bp.beta_chunk(icnk).desc_(1, ia_chunk);
-                        int nbf = bp.beta_chunk(icnk).desc_(0, ia_chunk);
-                        int iat = unit_cell.atom(ia).type_id();
-
-                        // mpi
-                        // TODO make in smart way with matrix multiplication
-                        for (int ibnd_loc = 0; ibnd_loc < nbnd_loc; ibnd_loc++)
-                        {
-                            int ibnd = spl_nbnd[ibnd_loc];
-
-                            auto D_aug_mtrx = [&](int i, int j)
-                                {
-                                if (unit_cell.atom(ia).type().pp_desc().augment) {
-                                    return unit_cell.atom(ia).d_mtrx(i, j, ispn) - kpoint.band_energy(ibnd) *
-                                            ctx_->augmentation_op(iat).q_mtrx(i, j);
-                                } else {
-                                    return unit_cell.atom(ia).d_mtrx(i, j, ispn);
-                                }
-                                };
-
-                            for(int ibf = 0; ibf < unit_cell.atom(ia).type().mt_lo_basis_size(); ibf++ )
-                            {
-                                for(int jbf = 0; jbf < unit_cell.atom(ia).type().mt_lo_basis_size(); jbf++ )
-                                {
-                                    // calc scalar part of the forces
-                                    double_complex scalar_part = main_two_factor *
-                                            kpoint.band_occupancy(ibnd + ispn * ctx_->num_fv_states()) * kpoint.weight() *
-                                            D_aug_mtrx(ibf, jbf) *
-                                            std::conj(bp_phi_chunk(offs + jbf, ibnd));
-
-                                    // multiply scalar part by gradient components
-                                    for(int comp: {0,1,2}) forces(comp,ia) += (scalar_part * bp_grad_phi_chunk[comp](offs + ibf, ibnd)).real();
-                                }
-                            }
-                        }
-                    }
-                }
-            }
-
-            bp.dismiss();
-            bp_grad.dismiss();
-
-            #ifdef __GPU
-            for (int ispn = 0; ispn < ctx_->num_spins(); ispn++)
-            {
-                if( bp.proc_unit() == GPU )
-                {
-                    kpoint.spinor_wave_functions(ispn).deallocate_on_device();
-                }
-            }
-            #endif
-        }
-
-        //---------------------------------------------------------------
-        //---------------------------------------------------------------
-        template<typename T>
-        void add_k_point_contribution_to_nonlocal(K_point& kpoint, mdarray<double,2>& forces)
-        {
-            Unit_cell& unit_cell = ctx_->unit_cell();
-
-            Beta_projectors& bp = kpoint.beta_projectors();
-
-            Beta_projectors_gradient bp_grad(&bp);
-
-            D_operator<T> d_op(*ctx_, bp);
-            Q_operator<T> q_op(*ctx_, bp);
-
-            Nonlocal_forces<T> nl_forces(ctx_, &kpoint, &d_op, &q_op, CPU);
-
-            // from formula
-            double main_two_factor = -2.0;
-
-            #ifdef __GPU
-            for (int ispn = 0; ispn < ctx_->num_spins(); ispn++)
-            {
-                if( bp.proc_unit() == GPU )
-                {
-                    int nbnd = kpoint.num_occupied_bands(ispn);
-                    kpoint.spinor_wave_functions(ispn).allocate_on_device();
-                    kpoint.spinor_wave_functions(ispn).copy_to_device(0, nbnd);
-                }
-            }
-            #endif
-
-            bp_grad.prepare();
-            bp.prepare();
-
-            for (int icnk = 0; icnk < bp.num_beta_chunks(); icnk++)
-            {
-                // generate chunk for inner product of beta gradient
-                bp_grad.generate(icnk);
-
-                // generate chunk for inner product of beta
-                bp.generate(icnk);
-
-                for (int ispn = 0; ispn < ctx_->num_spins(); ispn++)
-                {
-                    /* total number of occupied bands for this spin */
-                    int nbnd = kpoint.num_occupied_bands(ispn);
-
-                    // inner product of beta gradient and WF
-                    bp_grad.inner<T>(icnk, kpoint.spinor_wave_functions(ispn), 0, nbnd);
-
-                    // get inner product
-                    std::array<matrix<T>, 3> bp_grad_phi_chunk = bp_grad.beta_phi<T>(icnk, nbnd);
-
-                    // inner product of beta and WF
-                    bp.inner<T>(icnk, kpoint.spinor_wave_functions(ispn), 0, nbnd);
-
-                    // get inner product
-                    matrix<T> bp_phi_chunk = bp.beta_phi<T>(icnk, nbnd);
-
-                    splindex<block> spl_nbnd(nbnd, kpoint.comm().size(), kpoint.comm().rank());
-
-                    int nbnd_loc = spl_nbnd.local_size();
-
-                    int bnd_offset = spl_nbnd.global_offset();
-
-                    std::cout<<"--"<<std::endl;
-                    nl_forces.calc_contribution_to_forces_matrix( ispn,
-                                                                  bp.beta_chunk(icnk),
-                                                                  bp_phi_chunk,
-                                                                  bp_grad_phi_chunk,
-                                                                  bnd_offset,
-                                                                  nbnd_loc);
-
-                    nl_forces.calc_contribution_to_forces( forces,
-                                                           bp.beta_chunk(icnk));
-                }
-            }
-
-            bp.dismiss();
-            bp_grad.dismiss();
-
-            #ifdef __GPU
-            for (int ispn = 0; ispn < ctx_->num_spins(); ispn++)
-            {
-                if( bp.proc_unit() == GPU )
-                {
-                    kpoint.spinor_wave_functions(ispn).deallocate_on_device();
-                }
-            }
-        #endif
-        }
-
-        template<typename T>
-        void add_k_point_contribution_to_nonlocal3(K_point& kpoint, mdarray<double,2>& forces)
-        {
-            Beta_projectors_gradient bp_grad(&kpoint.beta_projectors());
-
-            Non_local_functor<T,Beta_projectors_gradient::num_> nlf(ctx_,kset_,&bp_grad);
-
-            nlf.add_k_point_contribution(kpoint,forces);
-        }
-
-        void symmetrize_forces(mdarray<double,2>& unsym_forces, mdarray<double,2>& sym_forces );
-=======
-        for (int icnk = 0; icnk < bp_chunks.num_chunks(); icnk++) {
-            /* generate chunk for inner product of beta */
-            bp.generate(icnk);
-
-            for (int ispn = 0; ispn < ctx_.num_spins(); ispn++) {
-                /* total number of occupied bands for this spin */
-                int nbnd = kpoint.num_occupied_bands(ispn);
-
-                // inner product of beta and WF
-                auto bp_phi_chunk = bp.inner<T>(icnk, kpoint.spinor_wave_functions(ispn), 0, nbnd);
-
-                for (int x = 0; x < 3; x++) {
-                    /* generate chunk for inner product of beta gradient */
-                    bp_grad.generate(icnk, x);
-
-                    // inner product of beta gradient and WF
-                    auto bp_grad_phi_chunk = bp_grad.inner<T>(icnk, kpoint.spinor_wave_functions(ispn), 0, nbnd);
-
-                    splindex<block> spl_nbnd(nbnd, kpoint.comm().size(), kpoint.comm().rank());
-
-                    int nbnd_loc = spl_nbnd.local_size();
-
-                    int bnd_offset = spl_nbnd.global_offset();
-
-                    #pragma omp parallel for
-                    for(int ia_chunk = 0; ia_chunk < bp_chunks(icnk).num_atoms_; ia_chunk++) {
-                        int ia   = bp_chunks(icnk).desc_(3, ia_chunk);
-                        int offs = bp_chunks(icnk).desc_(1, ia_chunk);
-                        int nbf  = bp_chunks(icnk).desc_(0, ia_chunk);
-                        int iat  = unit_cell.atom(ia).type_id();
-
-//                        linalg<CPU>::gemm(0, 0, nbf, n__, nbf,
-//                                          op_.at<CPU>(packed_mtrx_offset_(ia), ispn__), nbf,
-//                                          beta_phi.at<CPU>(offs, 0), nbeta,
-//                                          work_.at<CPU>(offs), nbeta);
-
-                        // mpi
-                        // TODO make in smart way with matrix multiplication
-                        for (int ibnd_loc = 0; ibnd_loc < nbnd_loc; ibnd_loc++) {
-                            int ibnd = spl_nbnd[ibnd_loc];
-
-                            auto D_aug_mtrx = [&](int i, int j)
-                            {
-                                if (unit_cell.atom(ia).type().pp_desc().augment) {
-                                    return unit_cell.atom(ia).d_mtrx(i, j, ispn) - kpoint.band_energy(ibnd) *
-                                           ctx_.augmentation_op(iat).q_mtrx(i, j);
-                                } else {
-                                    return unit_cell.atom(ia).d_mtrx(i, j, ispn);
-                                }
-                            };
-
-                            for (int ibf = 0; ibf < unit_cell.atom(ia).type().mt_lo_basis_size(); ibf++) {
-                                for (int jbf = 0; jbf < unit_cell.atom(ia).type().mt_lo_basis_size(); jbf++) {
-                                    /* calculate scalar part of the forces */
-                                    double_complex scalar_part = main_two_factor *
-                                        kpoint.band_occupancy(ibnd + ispn * ctx_.num_fv_states()) * kpoint.weight() *
-                                        D_aug_mtrx(ibf, jbf) * std::conj(bp_phi_chunk(offs + jbf, ibnd));
-
-                                    /* multiply scalar part by gradient components */
-                                    forces(x, ia) += (scalar_part * bp_grad_phi_chunk(offs + ibf, ibnd)).real();
-                                }
-                            }
-                        }
-                    }
-                }
-            }
-        }
-
-        bp.dismiss();
-        bp_grad.dismiss();
+        Non_local_functor<T,Beta_projectors_gradient::num_> nlf(ctx_,kset_,&bp_grad);
+
+        nlf.add_k_point_contribution(kpoint, forces);
+//        Unit_cell &unit_cell = ctx_.unit_cell();
+//
+//        Beta_projectors& bp = kpoint.beta_projectors();
+//
+//        Beta_projectors_gradient bp_grad(ctx_, kpoint.gkvec(), bp);
+//
+//        auto& bp_chunks = bp.beta_projector_chunks();
+//
+//        // from formula
+//        double main_two_factor = -2.0;
+//
+//        #ifdef __GPU
+//        for (int ispn = 0; ispn < ctx_.num_spins(); ispn++) {
+//            if (ctx_.processing_unit() == GPU) {
+//                int nbnd = kpoint.num_occupied_bands(ispn);
+//                kpoint.spinor_wave_functions(ispn).copy_to_device(0, nbnd);
+//            }
+//        }
+//        #endif
+//
+//        bp_grad.prepare();
+//        bp.prepare();
+//
+//        for (int icnk = 0; icnk < bp_chunks.num_chunks(); icnk++) {
+//            /* generate chunk for inner product of beta */
+//            bp.generate(icnk);
+//
+//            for (int ispn = 0; ispn < ctx_.num_spins(); ispn++) {
+//                /* total number of occupied bands for this spin */
+//                int nbnd = kpoint.num_occupied_bands(ispn);
+//
+//                // inner product of beta and WF
+//                auto bp_phi_chunk = bp.inner<T>(icnk, kpoint.spinor_wave_functions(ispn), 0, nbnd);
+//
+//                for (int x = 0; x < 3; x++) {
+//                    /* generate chunk for inner product of beta gradient */
+//                    bp_grad.generate(icnk, x);
+//
+//                    // inner product of beta gradient and WF
+//                    auto bp_grad_phi_chunk = bp_grad.inner<T>(icnk, kpoint.spinor_wave_functions(ispn), 0, nbnd);
+//
+//                    splindex<block> spl_nbnd(nbnd, kpoint.comm().size(), kpoint.comm().rank());
+//
+//                    int nbnd_loc = spl_nbnd.local_size();
+//
+//                    int bnd_offset = spl_nbnd.global_offset();
+//
+//                    #pragma omp parallel for
+//                    for(int ia_chunk = 0; ia_chunk < bp_chunks(icnk).num_atoms_; ia_chunk++) {
+//                        int ia   = bp_chunks(icnk).desc_(3, ia_chunk);
+//                        int offs = bp_chunks(icnk).desc_(1, ia_chunk);
+//                        int nbf  = bp_chunks(icnk).desc_(0, ia_chunk);
+//                        int iat  = unit_cell.atom(ia).type_id();
+//
+////                        linalg<CPU>::gemm(0, 0, nbf, n__, nbf,
+////                                          op_.at<CPU>(packed_mtrx_offset_(ia), ispn__), nbf,
+////                                          beta_phi.at<CPU>(offs, 0), nbeta,
+////                                          work_.at<CPU>(offs), nbeta);
+//
+//                        // mpi
+//                        // TODO make in smart way with matrix multiplication
+//                        for (int ibnd_loc = 0; ibnd_loc < nbnd_loc; ibnd_loc++) {
+//                            int ibnd = spl_nbnd[ibnd_loc];
+//
+//                            auto D_aug_mtrx = [&](int i, int j)
+//                            {
+//                                if (unit_cell.atom(ia).type().pp_desc().augment) {
+//                                    return unit_cell.atom(ia).d_mtrx(i, j, ispn) - kpoint.band_energy(ibnd) *
+//                                           ctx_.augmentation_op(iat).q_mtrx(i, j);
+//                                } else {
+//                                    return unit_cell.atom(ia).d_mtrx(i, j, ispn);
+//                                }
+//                            };
+//
+//                            for (int ibf = 0; ibf < unit_cell.atom(ia).type().mt_lo_basis_size(); ibf++) {
+//                                for (int jbf = 0; jbf < unit_cell.atom(ia).type().mt_lo_basis_size(); jbf++) {
+//                                    /* calculate scalar part of the forces */
+//                                    double_complex scalar_part = main_two_factor *
+//                                        kpoint.band_occupancy(ibnd + ispn * ctx_.num_fv_states()) * kpoint.weight() *
+//                                        D_aug_mtrx(ibf, jbf) * std::conj(bp_phi_chunk(offs + jbf, ibnd));
+//
+//                                    /* multiply scalar part by gradient components */
+//                                    forces(x, ia) += (scalar_part * bp_grad_phi_chunk(offs + ibf, ibnd)).real();
+//                                }
+//                            }
+//                        }
+//                    }
+//                }
+//            }
+//        }
+//
+//        bp.dismiss();
+//        bp_grad.dismiss();
     }
 
     //---------------------------------------------------------------
@@ -473,65 +248,64 @@
     //}
 
     void symmetrize_forces(mdarray<double,2>& unsym_forces, mdarray<double,2>& sym_forces );
->>>>>>> 31b6b6d2
-
-    public:
-        Forces_PS(Simulation_context* ctx__,
-                  Density* density__,
-                  Potential* potential__,
-                  K_point_set* kset__)
+
+public:
+    Forces_PS(Simulation_context &ctx__,
+              Density& density__,
+              Potential& potential__,
+              K_point_set& kset__)
         : ctx_(ctx__)
         , density_(density__)
         , potential_(potential__)
         , kset_(kset__)
-        {
-                local_forces_     = mdarray<double,2>(3, ctx_->unit_cell().num_atoms());
-                ultrasoft_forces_ = mdarray<double,2>(3, ctx_->unit_cell().num_atoms());
-                nonlocal_forces_  = mdarray<double,2>(3, ctx_->unit_cell().num_atoms());
-                nlcc_forces_      = mdarray<double,2>(3, ctx_->unit_cell().num_atoms());
-                ewald_forces_     = mdarray<double,2>(3, ctx_->unit_cell().num_atoms());
-        }
-
-        void calc_local_forces(mdarray<double,2>& forces);
-
-        void calc_ultrasoft_forces(mdarray<double,2>& forces);
-
-        void calc_nonlocal_forces(mdarray<double,2>& forces);
-
-        void calc_nlcc_forces(mdarray<double,2>& forces);
-
-        void calc_ewald_forces(mdarray<double,2>& forces);
-
-        void calc_forces_contributions();
-
-        mdarray<double,2> const& local_forces()
-            {
-            return local_forces_;
-            }
-
-        mdarray<double,2> const& ultrasoft_forces()
-            {
-            return ultrasoft_forces_;
-            }
-
-        mdarray<double,2> const& nonlocal_forces()
-            {
-            return nonlocal_forces_;
-            }
-
-        mdarray<double,2> const& nlcc_forces()
-            {
-            return nlcc_forces_;
-            }
-
-        mdarray<double,2> const& ewald_forces()
-            {
-            return ewald_forces_;
-            }
-
-        mdarray<double,2> sum_forces();
-
-        void sum_forces(mdarray<double,2>& inout_total_forces);
+    {
+        local_forces_     = mdarray<double,2>(3, ctx_.unit_cell().num_atoms());
+        ultrasoft_forces_ = mdarray<double,2>(3, ctx_.unit_cell().num_atoms());
+        nonlocal_forces_  = mdarray<double,2>(3, ctx_.unit_cell().num_atoms());
+        nlcc_forces_      = mdarray<double,2>(3, ctx_.unit_cell().num_atoms());
+        ewald_forces_     = mdarray<double,2>(3, ctx_.unit_cell().num_atoms());
+    }
+
+    void calc_local_forces(mdarray<double,2>& forces);
+
+    void calc_ultrasoft_forces(mdarray<double,2>& forces);
+
+    void calc_nonlocal_forces(mdarray<double,2>& forces);
+
+    void calc_nlcc_forces(mdarray<double,2>& forces);
+
+    void calc_ewald_forces(mdarray<double,2>& forces);
+
+    void calc_forces_contributions();
+
+    mdarray<double,2> const& local_forces()
+    {
+        return local_forces_;
+    }
+
+    mdarray<double,2> const& ultrasoft_forces()
+    {
+        return ultrasoft_forces_;
+    }
+
+    mdarray<double,2> const& nonlocal_forces()
+    {
+        return nonlocal_forces_;
+    }
+
+    mdarray<double,2> const& nlcc_forces()
+    {
+        return nlcc_forces_;
+    }
+
+    mdarray<double,2> const& ewald_forces()
+    {
+        return ewald_forces_;
+    }
+
+    mdarray<double,2> sum_forces();
+
+    void sum_forces(mdarray<double,2>& inout_total_forces);
 
 };
 
