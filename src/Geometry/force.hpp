// Copyright (c) 2013-2018 Anton Kozhevnikov, Ilia Sivkov, Thomas Schulthess
// All rights reserved.
//
// Redistribution and use in source and binary forms, with or without modification, are permitted provided that
// the following conditions are met:
//
// 1. Redistributions of source code must retain the above copyright notice, this list of conditions and the
//    following disclaimer.
// 2. Redistributions in binary form must reproduce the above copyright notice, this list of conditions
//    and the following disclaimer in the documentation and/or other materials provided with the distribution.
//
// THIS SOFTWARE IS PROVIDED BY THE COPYRIGHT HOLDERS AND CONTRIBUTORS "AS IS" AND ANY EXPRESS OR IMPLIED
// WARRANTIES, INCLUDING, BUT NOT LIMITED TO, THE IMPLIED WARRANTIES OF MERCHANTABILITY AND FITNESS FOR A
// PARTICULAR PURPOSE ARE DISCLAIMED. IN NO EVENT SHALL THE COPYRIGHT HOLDER OR CONTRIBUTORS BE LIABLE FOR
// ANY DIRECT, INDIRECT, INCIDENTAL, SPECIAL, EXEMPLARY, OR CONSEQUENTIAL DAMAGES (INCLUDING, BUT NOT LIMITED TO,
// PROCUREMENT OF SUBSTITUTE GOODS OR SERVICES; LOSS OF USE, DATA, OR PROFITS; OR BUSINESS INTERRUPTION) HOWEVER
// CAUSED AND ON ANY THEORY OF LIABILITY, WHETHER IN CONTRACT, STRICT LIABILITY, OR TORT (INCLUDING NEGLIGENCE OR
// OTHERWISE) ARISING IN ANY WAY OUT OF THE USE OF THIS SOFTWARE, EVEN IF ADVISED OF THE POSSIBILITY OF SUCH DAMAGE.

/** \file force.hpp
 *
 *  \brief Contains defintion and implementation of sirius::Force class.
 */


#ifndef __FORCE_HPP__
#define __FORCE_HPP__

#include "../simulation_context.h"
#include "../periodic_function.h"
#include "../augmentation_operator.h"
#include "../Beta_projectors/beta_projectors.h"
#include "../Beta_projectors/beta_projectors_gradient.h"
#include "../potential.h"
#include "../density.h"
#include "non_local_functor.hpp"

namespace sirius {

using namespace geometry3d;

/// Computes atomic forces.
/** The following referenceces were particularly useful in the derivation of the forces components:
 *
 *    - [1] Hutter, D. M. A. J. (2012). Ab Initio Molecular Dynamics (pp. 1–580).
 *    - [2] Marx, D., & Hutter, J. (2000). Ab initio molecular dynamics: Theory and implementation.
 *    - [3] Kresse, G. & Joubert, D. From ultrasoft pseudopotentials to the projector augmented-wave method. Phys. Rev. B 59, 1758–1775 (1999).
 *    - [4] Kresse, G, 1993, PhD Thesis
 *
 *      All the formulas in Atomic Units.
 *
 *    Total force on atom with a nubfer N in the simplest case is a sum of the following contributions
 *
 *    \f[
 *      \bf{F}^N = \bf{F}^N_{loc} + \bf{F}^N_{nonloc} + \bf{F}^N_{us} + \bf{F}^N_{ewald} + \bf{F}^N_{nlcc}
 *    \f]
 */

class Force
{
  private:
    Simulation_context& ctx_;

    Density& density_;

    Potential& potential_;

    K_point_set& kset_;

    mdarray<double, 2> forces_vloc_;

    mdarray<double, 2> forces_us_;

    mdarray<double, 2> forces_nonloc_;

    mdarray<double, 2> forces_core_;

    mdarray<double, 2> forces_ewald_;

    mdarray<double, 2> forces_scf_corr_;

    mdarray<double, 2> forces_total_;

    /**
     * Calculate non-local contribution to the forces for each k-point (see also non_local_operator.h)
     */
    template <typename T>
    void add_k_point_contribution(K_point& kpoint, mdarray<double, 2>& forces__) const
    {
        Beta_projectors_gradient bp_grad(ctx_, kpoint.gkvec(), kpoint.igk_loc(), kpoint.beta_projectors());
#ifdef __GPU
        if (ctx_.processing_unit() == GPU && !keep_wf_on_gpu) {
            int nbnd = ctx_.num_bands();
            for (int ispn = 0; ispn < ctx_.num_spins(); ispn++) {
                /* allocate GPU memory */
                kpoint.spinor_wave_functions().pw_coeffs(ispn).allocate_on_device();
                kpoint.spinor_wave_functions().pw_coeffs(ispn).copy_to_device(0, nbnd);
            }
        }
#endif
        Non_local_functor<T, 3> nlf(ctx_, bp_grad);

        nlf.add_k_point_contribution(kpoint, forces__);
#ifdef __GPU
        if (ctx_.processing_unit() == GPU && !keep_wf_on_gpu) {
            for (int ispn = 0; ispn < ctx_.num_spins(); ispn++) {
                /* deallocate GPU memory */
                kpoint.spinor_wave_functions().pw_coeffs(ispn).deallocate_on_device();
            }
        }
#endif
    }

<<<<<<< HEAD
    /**
     * Allocates forcess arrays
     */
    inline void allocate()
    {
        int na = ctx_.unit_cell().num_atoms();
        local_forces_     = mdarray<double, 2>(3, na);
        ultrasoft_forces_ = mdarray<double, 2>(3, na);
        nonlocal_forces_  = mdarray<double, 2>(3, na);
        nlcc_forces_      = mdarray<double, 2>(3, na);
        ewald_forces_     = mdarray<double, 2>(3, na);
        total_forces_     = mdarray<double, 2>(3, na);
        us_nl_forces_     = mdarray<double, 2>(3, na);
        scf_corr_forces_  = mdarray<double, 2>(3, na);
    }

    /**
     * Symmetrizes forces if symmetry is used.
     */
    inline void symmetrize_forces(mdarray<double, 2>& unsym_forces, mdarray<double, 2>& sym_forces)
=======
    inline void symmetrize(mdarray<double, 2>& forces__) const
>>>>>>> 77658954
    {
        if (!ctx_.use_symmetry()) {
            return;
        }

        mdarray<double, 2> sym_forces(3, ctx_.unit_cell().num_atoms());
        sym_forces.zero();

        auto& lattice_vectors         = ctx_.unit_cell().symmetry().lattice_vectors();
        auto& inverse_lattice_vectors = ctx_.unit_cell().symmetry().inverse_lattice_vectors();

        sym_forces.zero();

        #pragma omp parallel for
        for (int ia = 0; ia < ctx_.unit_cell().num_atoms(); ia++) {
            vector3d<double> cart_force(&forces__(0, ia));
            vector3d<double> lat_force =
                inverse_lattice_vectors * (cart_force / (double)ctx_.unit_cell().symmetry().num_mag_sym());

            for (int isym = 0; isym < ctx_.unit_cell().symmetry().num_mag_sym(); isym++) {
                int ja                     = ctx_.unit_cell().symmetry().sym_table(ia, isym);
                auto& R                    = ctx_.unit_cell().symmetry().magnetic_group_symmetry(isym).spg_op.R;
                vector3d<double> rot_force = lattice_vectors * (R * lat_force);

                #pragma omp atomic update
                sym_forces(0, ja) += rot_force[0];

                #pragma omp atomic update
                sym_forces(1, ja) += rot_force[1];

                #pragma omp atomic update
                sym_forces(2, ja) += rot_force[2];
            }
        }
        sym_forces >> forces__;
    }

    /** In the second-variational approach we need to compute the following expression for the k-dependent
     *  contribution to the forces:
     *  \f[
     *      {\bf F}_{\rm IBS}^{\alpha}=\sum_{\bf k}w_{\bf k}\sum_{l\sigma}n_{l{\bf k}}
     *      \sum_{ij}c_{\sigma i}^{l{\bf k}*}c_{\sigma j}^{l{\bf k}}
     *      {\bf F}_{ij}^{\alpha{\bf k}}
     *  \f]
     *  First, we sum over band and spin indices to get the "density matrix":
     *  \f[
     *      q_{ij} = \sum_{l\sigma}n_{l{\bf k}} c_{\sigma i}^{l{\bf k}*}c_{\sigma j}^{l{\bf k}}
     *  \f]
     */
    void compute_dmat(K_point*                 kp__,
                      dmatrix<double_complex>& dm__)
    {
        dm__.zero();

        STOP();

        ///* trivial case */
        //if (!parameters__.need_sv())
        //{
        //    for (int i = 0; i < parameters__.num_fv_states(); i++) dm__.set(i, i, double_complex(kp__->band_occupancy(i), 0));
        //}
        //else
        //{
        //    if (parameters__.num_mag_dims() != 3)
        //    {
        //        dmatrix<double_complex> ev1(parameters__.num_fv_states(), parameters__.num_fv_states(), kp__->blacs_grid(), parameters__.cyclic_block_size(), parameters__.cyclic_block_size());
        //        for (int ispn = 0; ispn < parameters__.num_spins(); ispn++)
        //        {
        //            auto& ev = kp__->sv_eigen_vectors(ispn);
        //            /* multiply second-variational eigen-vectors with band occupancies */
        //            for (int j = 0; j < ev.num_cols_local(); j++)
        //            {
        //                /* up- or dn- band index */
        //                int jb = ev.icol(j);
        //                for (int i = 0; i < ev.num_rows_local(); i++)
        //                    ev1(i, j) = conj(ev(i, j)) * kp__->band_occupancy(jb + ispn * parameters__.num_fv_states());
        //            }

        //            linalg<CPU>::gemm(0, 1, parameters__.num_fv_states(), parameters__.num_fv_states(), parameters__.num_fv_states(),
        //                              linalg_const<double_complex>::one(), ev1, ev, linalg_const<double_complex>::one(), dm__);
        //        }
        //    }
        //    else
        //    {
        //        dmatrix<double_complex> ev1(parameters__.num_bands(), parameters__.num_bands(), kp__->blacs_grid(), parameters__.cyclic_block_size(), parameters__.cyclic_block_size());
        //        auto& ev = kp__->sv_eigen_vectors(0);
        //        /* multiply second-variational eigen-vectors with band occupancies */
        //        for (int j = 0; j < ev.num_cols_local(); j++)
        //        {
        //            /* band index */
        //            int jb = ev.icol(j);
        //            for (int i = 0; i < ev.num_rows_local(); i++) ev1(i, j) = conj(ev(i, j)) * kp__->band_occupancy(jb);
        //        }
        //        for (int ispn = 0; ispn < parameters__.num_spins(); ispn++)
        //        {
        //            int offs = ispn * parameters__.num_fv_states();

        //            linalg<CPU>::gemm(0, 1, parameters__.num_fv_states(), parameters__.num_fv_states(), parameters__.num_bands(),
        //                              linalg_const<double_complex>::one(), ev1, offs, 0, ev, offs, 0, linalg_const<double_complex>::one(), dm__, 0, 0);
        //        }
        //    }
        //}
    }

    void ibs_force(K_point* kp__,
                   Hamiltonian* hamiltonian__,
                   mdarray<double, 2>& ffac__,
                   mdarray<double, 2>& forcek__)
    {

        PROFILE("sirius::Force::ibs_force");

        auto& uc = ctx_.unit_cell();
        //auto rl = ctx__.reciprocal_lattice();

        forcek__.zero();

        dmatrix<double_complex> dm(ctx_.num_fv_states(), ctx_.num_fv_states(), ctx_.blacs_grid(),
                                   ctx_.cyclic_block_size(), ctx_.cyclic_block_size());
        compute_dmat(kp__, dm);

        auto& fv_evec = kp__->fv_eigen_vectors();

        dmatrix<double_complex> h(kp__->gklo_basis_size(), kp__->gklo_basis_size(), ctx_.blacs_grid(),
                                  ctx_.cyclic_block_size(), ctx_.cyclic_block_size());
        dmatrix<double_complex> o(kp__->gklo_basis_size(), kp__->gklo_basis_size(), ctx_.blacs_grid(),
                                  ctx_.cyclic_block_size(), ctx_.cyclic_block_size());

        dmatrix<double_complex> h1(kp__->gklo_basis_size(), kp__->gklo_basis_size(), ctx_.blacs_grid(),
                                   ctx_.cyclic_block_size(), ctx_.cyclic_block_size());
        dmatrix<double_complex> o1(kp__->gklo_basis_size(), kp__->gklo_basis_size(), ctx_.blacs_grid(),
                                   ctx_.cyclic_block_size(), ctx_.cyclic_block_size());

        dmatrix<double_complex> zm1(kp__->gklo_basis_size(), ctx_.num_fv_states(), ctx_.blacs_grid(),
                                    ctx_.cyclic_block_size(), ctx_.cyclic_block_size());
        dmatrix<double_complex> zf(ctx_.num_fv_states(), ctx_.num_fv_states(), ctx_.blacs_grid(),
                                   ctx_.cyclic_block_size(), ctx_.cyclic_block_size());

        mdarray<double_complex, 2> alm_row(kp__->num_gkvec_row(), uc.max_mt_aw_basis_size());
        mdarray<double_complex, 2> alm_col(kp__->num_gkvec_col(), uc.max_mt_aw_basis_size());
        mdarray<double_complex, 2> halm_col(kp__->num_gkvec_col(), uc.max_mt_aw_basis_size());

        for (int ia = 0; ia < uc.num_atoms(); ia++)
        {
            h.zero();
            o.zero();

            auto& atom = uc.atom(ia);
            auto& type = atom.type();

            /* generate matching coefficients for current atom */
            kp__->alm_coeffs_row().generate(ia, alm_row);
            kp__->alm_coeffs_col().generate(ia, alm_col);

            /* setup apw-lo and lo-apw blocks */
            hamiltonian__->set_fv_h_o_apw_lo(kp__, type, atom, ia, alm_row, alm_col, h, o);

            /* apply MT Hamiltonian to column coefficients */
            hamiltonian__->apply_hmt_to_apw<spin_block_t::nm>(atom, kp__->num_gkvec_col(), alm_col, halm_col);

            /* conjugate row (<bra|) matching coefficients */
            for (int i = 0; i < type.mt_aw_basis_size(); i++) {
                for (int igk = 0; igk < kp__->num_gkvec_row(); igk++) {
                    alm_row(igk, i) = std::conj(alm_row(igk, i));
                }
            }

            /* apw-apw block of the overlap matrix */
            linalg<CPU>::gemm(0, 1, kp__->num_gkvec_row(), kp__->num_gkvec_col(), type.mt_aw_basis_size(),
                              alm_row.at<CPU>(), alm_row.ld(), alm_col.at<CPU>(), alm_col.ld(), o.at<CPU>(), o.ld());

            /* apw-apw block of the Hamiltonian matrix */
            linalg<CPU>::gemm(0, 1, kp__->num_gkvec_row(), kp__->num_gkvec_col(), type.mt_aw_basis_size(),
                              alm_row.at<CPU>(), alm_row.ld(), halm_col.at<CPU>(), halm_col.ld(), h.at<CPU>(), h.ld());

            int iat = type.id();

            for (int igk_col = 0; igk_col < kp__->num_gkvec_col(); igk_col++) { // loop over columns
                auto gvec_col       = kp__->gkvec().gvec(kp__->igk_col(igk_col));
                auto gkvec_col_cart = kp__->gkvec().gkvec_cart(kp__->igk_col(igk_col));
                for (int igk_row = 0; igk_row < kp__->num_gkvec_row(); igk_row++) { // for each column loop over rows
                    auto gvec_row       = kp__->gkvec().gvec(kp__->igk_row(igk_row));
                    auto gkvec_row_cart = kp__->gkvec().gkvec_cart(kp__->igk_row(igk_row));

                    int ig12 = ctx_.gvec().index_g12(gvec_row, gvec_col);

                    int igs = ctx_.gvec().shell(ig12);

                    double_complex zt = std::conj(ctx_.gvec_phase_factor(ig12, ia)) * ffac__(iat, igs) * fourpi / uc.omega();

                    double t1 = 0.5 * dot(gkvec_row_cart, gkvec_col_cart);

                    h(igk_row, igk_col) -= t1 * zt;
                    o(igk_row, igk_col) -= zt;
                }
            }

            for (int x = 0; x < 3; x++) {
                for (int igk_col = 0; igk_col < kp__->num_gkvec_col(); igk_col++) { // loop over columns
                    auto gvec_col = kp__->gkvec().gvec(kp__->igk_col(igk_col));
                    for (int igk_row = 0; igk_row < kp__->num_gkvec_row(); igk_row++) { // for each column loop over rows
                        auto gvec_row = kp__->gkvec().gvec(kp__->igk_row(igk_row));
                        int ig12 = ctx_.gvec().index_g12(gvec_row, gvec_col);

                        vector3d<double> vg = ctx_.gvec().gvec_cart(ig12);
                        h1(igk_row, igk_col) = double_complex(0.0, vg[x]) * h(igk_row, igk_col);
                        o1(igk_row, igk_col) = double_complex(0.0, vg[x]) * o(igk_row, igk_col);
                    }
                }

                for (int icol = 0; icol < kp__->num_lo_col(); icol++) {
                    for (int igk_row = 0; igk_row < kp__->num_gkvec_row(); igk_row++) {
                        auto gkvec_row_cart = kp__->gkvec().gkvec_cart(kp__->igk_row(igk_row));
                        h1(igk_row, icol + kp__->num_gkvec_col()) = double_complex(0.0, gkvec_row_cart[x]) * h(igk_row, icol + kp__->num_gkvec_col());
                        o1(igk_row, icol + kp__->num_gkvec_col()) = double_complex(0.0, gkvec_row_cart[x]) * o(igk_row, icol + kp__->num_gkvec_col());
                    }
                }

                for (int irow = 0; irow < kp__->num_lo_row(); irow++) {
                    for (int igk_col = 0; igk_col < kp__->num_gkvec_col(); igk_col++) {
                        auto gkvec_col_cart = kp__->gkvec().gkvec_cart(kp__->igk_col(igk_col));
                        h1(irow + kp__->num_gkvec_row(), igk_col) = double_complex(0.0, -gkvec_col_cart[x]) * h(irow + kp__->num_gkvec_row(), igk_col);
                        o1(irow + kp__->num_gkvec_row(), igk_col) = double_complex(0.0, -gkvec_col_cart[x]) * o(irow + kp__->num_gkvec_row(), igk_col);
                    }
                }

                /* zm1 = H * V */
                linalg<CPU>::gemm(0, 0, kp__->gklo_basis_size(), ctx_.num_fv_states(), kp__->gklo_basis_size(),
                                  linalg_const<double_complex>::one(), h1, fv_evec, linalg_const<double_complex>::zero(), zm1);

                /* F = V^{+} * zm1 = V^{+} * H * V */
                linalg<CPU>::gemm(2, 0, ctx_.num_fv_states(), ctx_.num_fv_states(), kp__->gklo_basis_size(),
                                  linalg_const<double_complex>::one(), fv_evec, zm1, linalg_const<double_complex>::zero(), zf);

                /* zm1 = O * V */
                linalg<CPU>::gemm(0, 0, kp__->gklo_basis_size(), ctx_.num_fv_states(), kp__->gklo_basis_size(),
                                  linalg_const<double_complex>::one(), o1, fv_evec, linalg_const<double_complex>::zero(), zm1);

                STOP();
                ///* multiply by energy */
                //for (int i = 0; i < (int)kp__->spl_fv_states().local_size(); i++)
                //{
                //    int ist = kp__->spl_fv_states(i);
                //    for (int j = 0; j < kp__->gklo_basis_size_row(); j++) zm1(j, i) = zm1(j, i) * kp__->fv_eigen_value(ist);
                //}

                /* F = F - V^{+} * zm1 = F - V^{+} * O * (E*V) */
                linalg<CPU>::gemm(2, 0, ctx_.num_fv_states(), ctx_.num_fv_states(), kp__->gklo_basis_size(),
                                  double_complex(-1, 0), fv_evec, zm1, double_complex(1, 0), zf);

                for (int i = 0; i < dm.num_cols_local(); i++) {
                    for (int j = 0; j < dm.num_rows_local(); j++) {
                        forcek__(x, ia) += kp__->weight() * real(dm(j, i) * zf(j, i));
                    }
                }
            }
        } //ia
    }

  public:
    Force(Simulation_context& ctx__, Density& density__, Potential& potential__, K_point_set& kset__)
        : ctx_(ctx__)
        , density_(density__)
        , potential_(potential__)
        , kset_(kset__)
    {
    }

<<<<<<< HEAD
    /**
     *
     *    First, \f$\bf{F}^N_{loc}\f$ is the contribution from local potential \f$v_{loc}(r)\f$, which includes core electrons and a nucleus:
     *
     *    \f[
     *          \bf{F}^N_{loc} = i \Omega \sum_{\bf{G}} \rho( \bf{G} ) v^{*}_{loc}( \bf{G} ) \bf{G} e^{-i \bf{G} \bf{R}^N}
     *    \f]
     *      where \f$\rho( \bf{G} )\f$ is an electron density in reciprocal space, \f$v^{*}_{loc}( \bf{G} )\f$ - local atomic potential in reciprocal space,
     *      \f$\bf{R}^N\f$ - atomic coorditane.
     *
     */
    inline void calc_local_forces(mdarray<double, 2>& forces)
=======
    inline void calc_forces_vloc()
>>>>>>> 77658954
    {
        PROFILE("sirius::Force::calc_forces_vloc");

        forces_vloc_ = mdarray<double, 2>(3, ctx_.unit_cell().num_atoms());
        forces_vloc_.zero();

        auto& valence_rho = density_.rho();

        Radial_integrals_vloc<false> ri(ctx_.unit_cell(), ctx_.pw_cutoff(), ctx_.settings().nprii_vloc_);

        Unit_cell& unit_cell = ctx_.unit_cell();

        Gvec const& gvecs = ctx_.gvec();

        int gvec_count  = gvecs.gvec_count(ctx_.comm().rank());
        int gvec_offset = gvecs.gvec_offset(ctx_.comm().rank());

        double fact = valence_rho.gvec().reduced() ? 2.0 : 1.0;

        /* here the calculations are in lattice vectors space */
        #pragma omp parallel for
        for (int ia = 0; ia < unit_cell.num_atoms(); ia++) {
            Atom& atom = unit_cell.atom(ia);

            int iat = atom.type_id();

            for (int igloc = 0; igloc < gvec_count; igloc++) {
                int ig  = gvec_offset + igloc;

                /* cartesian form for getting cartesian force components */
                vector3d<double> gvec_cart = gvecs.gvec_cart(ig);

                /* scalar part of a force without multipying by G-vector */
                double_complex z = fact * fourpi * ri.value(iat, gvecs.gvec_len(ig)) *
                                   std::conj(valence_rho.f_pw_local(igloc)) *
                                   std::conj(ctx_.gvec_phase_factor(ig, ia));

                /* get force components multiplying by cartesian G-vector  */
                for (int x: {0, 1, 2}) {
                    forces_vloc_(x, ia) -= (gvec_cart[x] * z).imag();
                }
            }
        }

        ctx_.comm().allreduce(&forces_vloc_(0, 0), 3 * ctx_.unit_cell().num_atoms());
    }

    inline mdarray<double, 2> const& forces_vloc() const
    {
        return forces_vloc_;
    }

    inline void calc_forces_nonloc()
    {
        PROFILE("sirius::Force::calc_forces_nonloc");

        forces_nonloc_ = mdarray<double, 2>(3, ctx_.unit_cell().num_atoms());
        forces_nonloc_.zero();

        auto& spl_num_kp = kset_.spl_num_kpoints();

        for (int ikploc = 0; ikploc < spl_num_kp.local_size(); ikploc++) {
            K_point* kp = kset_[spl_num_kp[ikploc]];

            if (ctx_.gamma_point()) {
                add_k_point_contribution<double>(*kp, forces_nonloc_);
            } else {
                add_k_point_contribution<double_complex>(*kp, forces_nonloc_);
            }
        }

        ctx_.comm().allreduce(&forces_nonloc_(0, 0), 3 * ctx_.unit_cell().num_atoms());

        symmetrize(forces_nonloc_);
    }

    inline mdarray<double, 2> const& forces_nonloc() const
    {
        return forces_nonloc_;
    }

    inline void calc_forces_core()
    {
        PROFILE("sirius::Force::calc_forces_core");

        forces_core_ = mdarray<double, 2>(3, ctx_.unit_cell().num_atoms());
        forces_core_.zero();

        /* get main arrays */
        auto xc_pot = potential_.xc_potential();

        /* transform from real space to reciprocal */
        xc_pot->fft_transform(-1);

        Unit_cell& unit_cell = ctx_.unit_cell();

        Gvec const& gvecs = ctx_.gvec();

        int gvec_count  = gvecs.count();
        int gvec_offset = gvecs.offset();

        double fact = gvecs.reduced() ? 2.0 : 1.0;

        Radial_integrals_rho_core_pseudo<false> ri(ctx_.unit_cell(), ctx_.pw_cutoff(), ctx_.settings().nprii_rho_core_);

        /* here the calculations are in lattice vectors space */
        #pragma omp parallel for
        for (int ia = 0; ia < unit_cell.num_atoms(); ia++) {
            Atom& atom = unit_cell.atom(ia);

            int iat = atom.type_id();

            for (int igloc = 0; igloc < gvec_count; igloc++) {
                int ig = gvec_offset + igloc;

                if (ig == 0) {
                    continue;
                }

                /* cartesian form for getting cartesian force components */
                vector3d<double> gvec_cart = gvecs.gvec_cart(ig);

                /* scalar part of a force without multipying by G-vector */
                double_complex z = fact * fourpi * ri.value<int>(iat, gvecs.gvec_len(ig)) *
                        std::conj(xc_pot->f_pw_local(igloc) * ctx_.gvec_phase_factor(ig, ia));

                /* get force components multiplying by cartesian G-vector */
                for (int x: {0, 1, 2}) {
                    forces_core_(x, ia) -= (gvec_cart[x] * z).imag();
                }
            }
        }
        ctx_.comm().allreduce(&forces_core_(0, 0), 3 * ctx_.unit_cell().num_atoms());
    }

    inline mdarray<double, 2> const& forces_core() const
    {
        return forces_core_;
    }

<<<<<<< HEAD
/**
 *       Ultrasoft contribution (in Sirius notation) comes from ultrasoft charge \f$Q_{ij}(\bf r)\f$
 *      (the difference between all-electron and pseudo wave functions):
 *
 *      \f[
 *          \bf{F}^N_{us} = i \Omega \sum_{ij} \rho_{ij} \sum_{\bf{G}} Q_{ij}( \bf{G} ) \tilde{v}^{*}_{eff}( \bf{G} ) \bf{G} e^{-i \bf{G} \bf{R}^N}
 *      \f]
 *
 *      where
 *      \f$\tilde{v}_{eff}( \bf{G} )\f$ is a full effective potential in reciprocal space
 */
    inline void calc_ultrasoft_forces(mdarray<double, 2>& forces)
=======
    inline void calc_forces_scf_corr()
>>>>>>> 77658954
    {
        PROFILE("sirius::Force::calc_forces_scf_corr");

        forces_scf_corr_ = mdarray<double, 2>(3, ctx_.unit_cell().num_atoms());
        forces_scf_corr_.zero();

        /* get main arrays */
        auto& dveff = potential_.dveff();

        Unit_cell& unit_cell = ctx_.unit_cell();

        Gvec const& gvec = ctx_.gvec();

        int gvec_count  = gvec.count();
        int gvec_offset = gvec.offset();

        double fact = gvec.reduced() ? 2.0 : 1.0;

        int ig0 = (ctx_.comm().rank() == 0) ? 1 : 0;
        
        Radial_integrals_rho_pseudo ri(ctx_.unit_cell(), ctx_.pw_cutoff(), 20);

        #pragma omp parallel for
        for (int ia = 0; ia < unit_cell.num_atoms(); ia++) {
            Atom& atom = unit_cell.atom(ia);

            int iat = atom.type_id();

            for (int igloc = ig0; igloc < gvec_count; igloc++) {
                int ig = gvec_offset + igloc;

                /* cartesian form for getting cartesian force components */
                vector3d<double> gvec_cart = gvec.gvec_cart(ig);

                /* scalar part of a force without multipying by G-vector */
                double_complex z = fact * fourpi * ri.value<int>(iat, gvec.gvec_len(ig)) *
                        std::conj(dveff.f_pw_local(igloc) * ctx_.gvec_phase_factor(ig, ia));

                /* get force components multiplying by cartesian G-vector */
                for (int x: {0, 1, 2}) {
                    forces_scf_corr_(x, ia) -= (gvec_cart[x] * z).imag();
                }
            }
        }
        ctx_.comm().allreduce(&forces_scf_corr_(0, 0), 3 * ctx_.unit_cell().num_atoms());
    }

    inline mdarray<double, 2> const& forces_scf_corr() const
    {
        return forces_scf_corr_;
    }

    inline void calc_forces_us()
    {
        PROFILE("sirius::Force::calc_forces_us");

        forces_us_ = mdarray<double, 2>(3, ctx_.unit_cell().num_atoms());
        forces_us_.zero();

        /* pack v effective in one array of pointers*/
        Periodic_function<double>* vfield_eff[4];
        vfield_eff[0] = potential_.effective_potential();
        vfield_eff[0]->fft_transform(-1);
        for (int imagn = 0; imagn < ctx_.num_mag_dims(); imagn++){
            vfield_eff[imagn + 1] = potential_.effective_magnetic_field(imagn);
            vfield_eff[imagn + 1]->fft_transform(-1);
        }

        Unit_cell& unit_cell = ctx_.unit_cell();

        double reduce_g_fact = ctx_.gvec().reduced() ? 2.0 : 1.0;

        /* over atom types */
        for (int iat = 0; iat < unit_cell.num_atom_types(); iat++){
            auto& atom_type = unit_cell.atom_type(iat);

            if (!atom_type.augment()) {
                continue;
            }

            const Augmentation_operator& aug_op = ctx_.augmentation_op(iat);

            int nbf = atom_type.mt_basis_size();

            /* get auxiliary density matrix */
            auto dm = density_.density_matrix_aux(iat);

            //mdarray<double, 2> q_tmp(nbf * (nbf + 1) / 2, ctx_.gvec().count() * 2);
            mdarray<double, 2> v_tmp(atom_type.num_atoms(), ctx_.gvec().count() * 2);
            mdarray<double, 2> tmp(nbf * (nbf + 1) / 2, atom_type.num_atoms());

            /* over spin components, can be from 1 to 4*/
            for (int ispin = 0; ispin < ctx_.num_mag_dims() + 1; ispin++ ){
                /* over 3 components of the force/G - vectors */
                for (int ivec = 0; ivec < 3; ivec++ ){
                    /* over local rank G vectors */
                    #pragma omp parallel for schedule(static)
                    for (int igloc = 0; igloc < ctx_.gvec().count(); igloc++) {
                        int ig = ctx_.gvec().offset() + igloc;
                        auto gvc = ctx_.gvec().gvec_cart(ig);
                        for (int ia = 0; ia < atom_type.num_atoms(); ia++) {
                            /* here we write in v_tmp  -i * G * exp[ iGRn] Veff(G)
                             * but in formula we have   i * G * exp[-iGRn] Veff*(G)
                             * the differences because we unfold complex array in the real one
                             * and need negative imagine part due to a multiplication law of complex numbers */
                            auto z = double_complex(0, -gvc[ivec]) * ctx_.gvec_phase_factor(ig, atom_type.atom_id(ia)) *
                                     vfield_eff[ispin]->f_pw_local(igloc);
                            v_tmp(ia, 2 * igloc)     = z.real();
                            v_tmp(ia, 2 * igloc + 1) = z.imag();
                        }
                    }

                    /* multiply tmp matrices, or sum over G*/
                    linalg<CPU>::gemm(0, 1, nbf * (nbf + 1) / 2, atom_type.num_atoms(), 2 * ctx_.gvec().count(),
                                      aug_op.q_pw(), v_tmp, tmp);


                    #pragma omp parallel for
                    for (int ia = 0; ia < atom_type.num_atoms(); ia++) {
                        for (int i = 0; i < nbf * (nbf + 1) / 2; i++) {
                            forces_us_(ivec, atom_type.atom_id(ia)) += ctx_.unit_cell().omega() * reduce_g_fact *
                                                                       dm(i, ia, ispin) * aug_op.sym_weight(i) *
                                                                       tmp(i, ia);
                        }
                    }
                }
            }
        }

        ctx_.comm().allreduce(&forces_us_(0, 0), 3 * ctx_.unit_cell().num_atoms());
    }

<<<<<<< HEAD
/**
 *       Non-local part of the forces comes from non-local part of the hamiltonian. Summation of matrices <beta|psi> (dot products of beta-projector and wave function)
 *       and <d beta/ dR |psi> (the same with a derivative over atomic coordinaties) with matrices \f$D_{ij},Q_{ij}\f$.
 *       Computation for each k point (each beta_projector) is performed in non_local_functor.h, here the result is summed over different k-points.
 *      \f$| \beta_i \rangle \f$ and ultrasoft (or PAW)
 *
 *      \f[
 *          \bf{F}^N_{nonlocal} = -2Re \left [ \sum_{nk} f_{nk} \omega_k \sum_{ij}    {C^{N}_{nk,j}}^*   \left(    D^N_{ij} - \epsilon_{nk} Q^N_{ij}   \right)   K^N_{nk,i}    \right ]
 *      \f]
 *
 *      where
 *
 *      \f[
 *          {C^{N}_{nk,j} }^*= \sum_{\bf{G}} \langle \Psi_{nk} | \bf{G} + \bf{k} \rangle       \langle \bf{G} + \bf{k}  |  \beta^{N}_j \rangle
 *      \f]
 *
 *      and
 *
 *      \f[
 *          K^{N}_{nk,j} = \sum_{\bf{G}} \langle \frac{ \partial \beta^{N}_i } { \partial R^N} | \bf{G} + \bf{k} \rangle       \langle \bf{G} + \bf{k}  | \Psi_{nk} \rangle
 *      \f]
 */
    inline void calc_nonlocal_forces(mdarray<double, 2>& forces)
=======
    inline mdarray<double, 2> const& forces_us() const
>>>>>>> 77658954
    {
        return forces_us_;
    }

<<<<<<< HEAD
    /**
     *       Non-linear core correction comes from the exchange correlation interaction of core electrons:
     *
     *      \f[
     *          \bf{F}^N_{nlcc} = i \Omega \sum_{\bf{G}} \rho_c( \bf{G} ) v^{*}_{xc}( \bf{G} ) \bf{G} e^{-i \bf{G} \bf{R}^N}
     *      \f]
     *      where \f$\rho_c( \bf{G} )\f$ core electron density, \f$v_{xc}( \bf{G} )\f$ -exchange-correlation potential.
     *
     */
    inline void calc_nlcc_forces(mdarray<double, 2>& forces)
=======
    inline void calc_forces_ewald()
>>>>>>> 77658954
    {
        PROFILE("sirius::Force::calc_forces_ewald");

        forces_ewald_ = mdarray<double, 2>(3, ctx_.unit_cell().num_atoms());
        forces_ewald_.zero();

        Unit_cell& unit_cell = ctx_.unit_cell();

<<<<<<< HEAD
        Gvec const& gvecs = ctx_.gvec();

        int gvec_count  = gvecs.count();
        int gvec_offset = gvecs.offset();

        forces.zero();

        double fact = gvecs.reduced() ? 2.0 : 1.0;

        Radial_integrals_rho_core_pseudo<false> ri(ctx_.unit_cell(), ctx_.pw_cutoff(), ctx_.settings().nprii_rho_core_);

        /* here the calculations are in lattice vectors space */
        #pragma omp parallel for
        for (int ia = 0; ia < unit_cell.num_atoms(); ia++) {
            Atom& atom = unit_cell.atom(ia);

            int iat = atom.type_id();

            for (int igloc = 0; igloc < gvec_count; igloc++) {
                int ig  = gvec_offset + igloc;

                if (ig == 0) {
                    continue;
                }

                /* cartesian form for getting cartesian force components */
                vector3d<double> gvec_cart = gvecs.gvec_cart(ig);

                /* scalar part of a force without multipying by G-vector */
                double_complex z = fact * fourpi * ri.value<int>(iat, gvecs.gvec_len(ig)) *
                        std::conj(xc_pot->f_pw_local(igloc) * ctx_.gvec_phase_factor( ig, ia));

                /* get force components multiplying by cartesian G-vector */
                forces(0, ia) -= (gvec_cart[0] * z).imag();
                forces(1, ia) -= (gvec_cart[1] * z).imag();
                forces(2, ia) -= (gvec_cart[2] * z).imag();
            }
        }
        ctx_.comm().allreduce(&forces(0, 0), static_cast<int>(forces.size()));
    }

/**
 *       Ion (Ewald, lattice, electrostatic) contribution comes from an interaction of the ions (calculated by the Ewald method):
 *
 *      \f[
 *          \bf{F}^N_{ewald} = \bf{F}^N_{R} + \bf{F}^N_{G}
 *      \f]
 *
 *      where reciprocal lattice part
 *
 *      \f[
 *      \bf{F}^N_{G} =  \frac{ 2 \pi q_N } { \Omega  } \sum_{\bf G} \frac{\bf G}{ G^2 } e^{-\sigma^2 G^2 / 2}  \sin \left [-i \bf G \bf {R}_N \right] \mathcal I  \left[   \sum_{i \neq N} q_i e^{-i \bf G \bf {R}_i } \right]
 *      \f]
 *
 *      and real lattice part is (assume the vector between atoms \f$N\f$ and \f$i\f$ is \f$\bf d_{Ni} = \bf R_N - \bf R_i\f$)
 *
 *      \f[
 *          \bf{F}^N_{R} =  q_N \sum_{i} q_i  \frac{ \bf d_{Ni} } { d_{Ni}^2 }  \left (  \frac{ 1 } { d_{Ni }} erfc \left [ \frac{ d_{Ni} } { \sqrt{2} \sigma } \right ]  + \frac { 2 } { \sqrt{2 \pi} \sigma } \exp \left [  - \frac{ d_{Ni}^2 }{ 2 \sigma^2 } \right ] \right )
 *      \f]
 *
 *      here \f$\sigma\f$ is effective decay radius, which has is determined empirically.
 */
    inline void calc_ewald_forces(mdarray<double, 2>& forces)
    {
        PROFILE("sirius::Force::calc_ewald_forces");

        Unit_cell& unit_cell = ctx_.unit_cell();

        forces.zero();

=======
>>>>>>> 77658954
        double alpha = ctx_.ewald_lambda();

        double prefac = (ctx_.gvec().reduced() ? 4.0 : 2.0) * (twopi / unit_cell.omega());

        int ig0{0};
        if (ctx_.comm().rank() == 0) {
            ig0 = 1;
        }

        mdarray<double_complex, 1> rho_tmp(ctx_.gvec().count());
        rho_tmp.zero();
        #pragma omp parallel for schedule(static)
        for (int igloc = ig0; igloc < ctx_.gvec().count(); igloc++) {
            int ig = ctx_.gvec().offset() + igloc;

            double_complex rho(0, 0);

            for (int ja = 0; ja < unit_cell.num_atoms(); ja++) {
                rho += ctx_.gvec_phase_factor(ig, ja) * static_cast<double>(unit_cell.atom(ja).zn());
            }

            rho_tmp[igloc] = std::conj(rho);
        }

        #pragma omp parallel for
        for (int ja = 0; ja < unit_cell.num_atoms(); ja++) {
            for (int igloc = ig0; igloc < ctx_.gvec().count(); igloc++) {
                int ig = ctx_.gvec().offset() + igloc;

                double g2 = std::pow(ctx_.gvec().gvec_len(ig), 2);

                /* cartesian form for getting cartesian force components */
                vector3d<double> gvec_cart = ctx_.gvec().gvec_cart(ig);
                double_complex rho(0, 0);

                double scalar_part = prefac * (rho_tmp[igloc] * ctx_.gvec_phase_factor(ig, ja)).imag() *
                                     static_cast<double>(unit_cell.atom(ja).zn()) * std::exp(-g2 / (4 * alpha)) / g2;

                for (int x : {0, 1, 2}) {
                    forces_ewald_(x, ja) += scalar_part * gvec_cart[x];
                }
            }
        }

        ctx_.comm().allreduce(&forces_ewald_(0, 0), 3 * ctx_.unit_cell().num_atoms());

        double invpi = 1. / pi;

        #pragma omp parallel for
        for (int ia = 0; ia < unit_cell.num_atoms(); ia++) {
            for (int i = 1; i < unit_cell.num_nearest_neighbours(ia); i++) {
                int ja = unit_cell.nearest_neighbour(i, ia).atom_id;

                double d  = unit_cell.nearest_neighbour(i, ia).distance;
                double d2 = d * d;

                vector3d<double> t = unit_cell.lattice_vectors() * unit_cell.nearest_neighbour(i, ia).translation;

                double scalar_part =
                    static_cast<double>(unit_cell.atom(ia).zn() * unit_cell.atom(ja).zn()) / d2 *
                    (gsl_sf_erfc(std::sqrt(alpha) * d) / d + 2.0 * std::sqrt(alpha * invpi) * std::exp(-d2 * alpha));

                for (int x : {0, 1, 2}) {
                    forces_ewald_(x, ia) += scalar_part * t[x];
                }
            }
        }
    }

    inline mdarray<double, 2> const& forces_ewald() const
    {
        return forces_ewald_;
    }

<<<<<<< HEAD
    /**
     * Computes all contributions
     */
    inline void calc_forces_contributions()
    {
        calc_local_forces(local_forces_);
        calc_ultrasoft_forces(ultrasoft_forces_);
        calc_nonlocal_forces(nonlocal_forces_);
        calc_nlcc_forces(nlcc_forces_);
        calc_ewald_forces(ewald_forces_);
        calc_scf_corr_forces(scf_corr_forces_);
    }

    /**
     *  Get scf correction forces
     */
    inline mdarray<double, 2> const& scf_corr_forces() const
    {
        return scf_corr_forces_;
    }

    /**
    *   Get local forces
    */
    inline mdarray<double, 2> const& local_forces()
    {
        return local_forces_;
    }

    /**
    *   Get ultrasoft forces
    */
    inline mdarray<double, 2> const& ultrasoft_forces()
    {
        return ultrasoft_forces_;
    }

    /**
     *  Get non-local forces
     */
    inline mdarray<double, 2> const& nonlocal_forces()
    {
        return nonlocal_forces_;
    }

    /**
     *  Get non-local core correction forces
     */
    inline mdarray<double, 2> const& nlcc_forces()
    {
        return nlcc_forces_;
    }

    /**
     *  Get ewald forces
     */
    inline mdarray<double, 2> const& ewald_forces()
    {
        return ewald_forces_;
    }

    /**
     *  Get total forces
     */
    inline mdarray<double, 2> const& total_forces()
    {
        return total_forces_;
    }

    /**
     *  Get non-local+ultrasoft forces (for compatibility with QE)
     */
    inline mdarray<double, 2> const& us_nl_forces()
    {
        return us_nl_forces_;
    }

    /**
     *  Sums all contributions to total forces and symmetrizes forces
     */
    inline void sum_forces()
=======
    inline void calc_forces_total()
    {
        calc_forces_vloc();
        calc_forces_us();
        calc_forces_nonloc();
        calc_forces_core();
        calc_forces_ewald();
        calc_forces_scf_corr();

        forces_total_ = mdarray<double, 2>(3, ctx_.unit_cell().num_atoms());
        for (int ia = 0; ia < ctx_.unit_cell().num_atoms(); ia++) {
            for (int x: {0, 1, 2}) {
                forces_total_(x, ia) = forces_vloc_(x, ia) + forces_us_(x, ia) + forces_nonloc_(x, ia) +
                                       forces_core_(x, ia) + forces_ewald_(x, ia) + forces_scf_corr_(x, ia);
            }
        }
    }

    inline mdarray<double, 2> const& forces_total() const
>>>>>>> 77658954
    {
        return forces_total_;
    }

    /**
     *  prints forces
     */
    inline void print_info()
    {
        PROFILE("sirius::DFT_ground_state::forces");

        if (ctx_.comm().rank() == 0) {
            auto print_forces = [&](mdarray<double, 2> const& forces)
            {
                for (int ia = 0; ia < ctx_.unit_cell().num_atoms(); ia++) {
                    printf("atom %4i    force = %15.7f  %15.7f  %15.7f \n", ctx_.unit_cell().atom(ia).type_id(),
                           forces(0, ia), forces(1, ia), forces(2, ia));
                }
            };

            printf("===== total Forces in Ha/bohr =====\n");
            print_forces(forces_total());

            printf("===== ultrasoft contribution from Qij =====\n");
            print_forces(forces_us());

            printf("===== non-local contribution from Beta-projectors =====\n");
            print_forces(forces_nonloc());

            printf("===== contribution from local potential =====\n");
            print_forces(forces_vloc());

            printf("===== contribution from core density =====\n");
            print_forces(forces_core());

            printf("===== Ewald forces from ions =====\n");
            print_forces(forces_ewald());
        }
    }

    void total_force(Potential* potential__,
                     Density* density__,
                     K_point_set* ks__,
                     mdarray<double, 2>& force__)
    {
        PROFILE("sirius::Force::total_force");

        auto& uc = ctx_.unit_cell();

        //auto ffac = ctx__.step_function().get_step_function_form_factors(ctx__.gvec().num_shells(), ctx__.unit_cell(), ctx__.gvec(), ctx__.comm());
        STOP();

        force__.zero();

        mdarray<double, 2> forcek(3, uc.num_atoms());
        for (int ikloc = 0; ikloc < ks__->spl_num_kpoints().local_size(); ikloc++) {
            //int ik = ks__->spl_num_kpoints(ikloc);
            //ibs_force(ctx__, band_, (*ks__)[ik], ffac, forcek);
            STOP();
            for (int ia = 0; ia < uc.num_atoms(); ia++) {
                for (int x: {0, 1, 2}) {
                    force__(x, ia) += forcek(x, ia);
                }
            }
        }
        ctx_.comm().allreduce(&force__(0, 0), (int)force__.size());

        if (ctx_.control().verbosity_ > 2 && ctx_.comm().rank() == 0) {
            printf("\n");
            printf("Forces\n");
            printf("\n");
            for (int ia = 0; ia < uc.num_atoms(); ia++) {
                printf("ia : %i, IBS : %12.6f %12.6f %12.6f\n", ia, force__(0, ia), force__(1, ia), force__(2, ia));
            }
        }

        mdarray<double, 2> forcehf(3, uc.num_atoms());

        forcehf.zero();
        for (int ialoc = 0; ialoc < (int)uc.spl_num_atoms().local_size(); ialoc++)
        {
            int ia = uc.spl_num_atoms(ialoc);
            auto g = gradient(potential__->hartree_potential_mt(ialoc));
            for (int x = 0; x < 3; x++) forcehf(x, ia) = uc.atom(ia).zn() * g[x](0, 0) * y00;
        }
        ctx_.comm().allreduce(&forcehf(0, 0), (int)forcehf.size());

        if (ctx_.control().verbosity_ > 2 && ctx_.comm().rank() == 0) {
            printf("\n");
            for (int ia = 0; ia < uc.num_atoms(); ia++) {
                printf("ia : %i, Hellmann–Feynman : %12.6f %12.6f %12.6f\n", ia, forcehf(0, ia), forcehf(1, ia), forcehf(2, ia));
            }
        }

        mdarray<double, 2> forcerho(3, uc.num_atoms());
        forcerho.zero();
        for (int ialoc = 0; ialoc < (int)uc.spl_num_atoms().local_size(); ialoc++)
        {
            int ia = uc.spl_num_atoms(ialoc);
            auto g = gradient(density__->density_mt(ialoc));
            for (int x = 0; x < 3; x++) forcerho(x, ia) = inner(potential__->effective_potential_mt(ialoc), g[x]);
        }
        ctx_.comm().allreduce(&forcerho(0, 0), (int)forcerho.size());

        if (ctx_.control().verbosity_ > 2 && ctx_.comm().rank() == 0) {
            printf("\n");
            printf("rho force\n");
            for (int ia = 0; ia < uc.num_atoms(); ia++) {
                printf("ia : %i, density contribution : %12.6f %12.6f %12.6f\n", ia, forcerho(0, ia), forcerho(1, ia), forcerho(2, ia));
            }
        }

        for (int ia = 0; ia < uc.num_atoms(); ia++) {
            for (int x = 0; x < 3; x++) {
                force__(x, ia) += (forcehf(x, ia) + forcerho(x, ia));
            }
        }
    }
};
}

#endif // __FORCES_H__<|MERGE_RESOLUTION|>--- conflicted
+++ resolved
@@ -39,23 +39,7 @@
 
 using namespace geometry3d;
 
-/// Computes atomic forces.
-/** The following referenceces were particularly useful in the derivation of the forces components:
- *
- *    - [1] Hutter, D. M. A. J. (2012). Ab Initio Molecular Dynamics (pp. 1–580).
- *    - [2] Marx, D., & Hutter, J. (2000). Ab initio molecular dynamics: Theory and implementation.
- *    - [3] Kresse, G. & Joubert, D. From ultrasoft pseudopotentials to the projector augmented-wave method. Phys. Rev. B 59, 1758–1775 (1999).
- *    - [4] Kresse, G, 1993, PhD Thesis
- *
- *      All the formulas in Atomic Units.
- *
- *    Total force on atom with a nubfer N in the simplest case is a sum of the following contributions
- *
- *    \f[
- *      \bf{F}^N = \bf{F}^N_{loc} + \bf{F}^N_{nonloc} + \bf{F}^N_{us} + \bf{F}^N_{ewald} + \bf{F}^N_{nlcc}
- *    \f]
- */
-
+/// Compute atomic forces.
 class Force
 {
   private:
@@ -81,9 +65,6 @@
 
     mdarray<double, 2> forces_total_;
 
-    /**
-     * Calculate non-local contribution to the forces for each k-point (see also non_local_operator.h)
-     */
     template <typename T>
     void add_k_point_contribution(K_point& kpoint, mdarray<double, 2>& forces__) const
     {
@@ -111,30 +92,7 @@
 #endif
     }
 
-<<<<<<< HEAD
-    /**
-     * Allocates forcess arrays
-     */
-    inline void allocate()
-    {
-        int na = ctx_.unit_cell().num_atoms();
-        local_forces_     = mdarray<double, 2>(3, na);
-        ultrasoft_forces_ = mdarray<double, 2>(3, na);
-        nonlocal_forces_  = mdarray<double, 2>(3, na);
-        nlcc_forces_      = mdarray<double, 2>(3, na);
-        ewald_forces_     = mdarray<double, 2>(3, na);
-        total_forces_     = mdarray<double, 2>(3, na);
-        us_nl_forces_     = mdarray<double, 2>(3, na);
-        scf_corr_forces_  = mdarray<double, 2>(3, na);
-    }
-
-    /**
-     * Symmetrizes forces if symmetry is used.
-     */
-    inline void symmetrize_forces(mdarray<double, 2>& unsym_forces, mdarray<double, 2>& sym_forces)
-=======
     inline void symmetrize(mdarray<double, 2>& forces__) const
->>>>>>> 77658954
     {
         if (!ctx_.use_symmetry()) {
             return;
@@ -403,22 +361,7 @@
     {
     }
 
-<<<<<<< HEAD
-    /**
-     *
-     *    First, \f$\bf{F}^N_{loc}\f$ is the contribution from local potential \f$v_{loc}(r)\f$, which includes core electrons and a nucleus:
-     *
-     *    \f[
-     *          \bf{F}^N_{loc} = i \Omega \sum_{\bf{G}} \rho( \bf{G} ) v^{*}_{loc}( \bf{G} ) \bf{G} e^{-i \bf{G} \bf{R}^N}
-     *    \f]
-     *      where \f$\rho( \bf{G} )\f$ is an electron density in reciprocal space, \f$v^{*}_{loc}( \bf{G} )\f$ - local atomic potential in reciprocal space,
-     *      \f$\bf{R}^N\f$ - atomic coorditane.
-     *
-     */
-    inline void calc_local_forces(mdarray<double, 2>& forces)
-=======
     inline void calc_forces_vloc()
->>>>>>> 77658954
     {
         PROFILE("sirius::Force::calc_forces_vloc");
 
@@ -559,22 +502,7 @@
         return forces_core_;
     }
 
-<<<<<<< HEAD
-/**
- *       Ultrasoft contribution (in Sirius notation) comes from ultrasoft charge \f$Q_{ij}(\bf r)\f$
- *      (the difference between all-electron and pseudo wave functions):
- *
- *      \f[
- *          \bf{F}^N_{us} = i \Omega \sum_{ij} \rho_{ij} \sum_{\bf{G}} Q_{ij}( \bf{G} ) \tilde{v}^{*}_{eff}( \bf{G} ) \bf{G} e^{-i \bf{G} \bf{R}^N}
- *      \f]
- *
- *      where
- *      \f$\tilde{v}_{eff}( \bf{G} )\f$ is a full effective potential in reciprocal space
- */
-    inline void calc_ultrasoft_forces(mdarray<double, 2>& forces)
-=======
     inline void calc_forces_scf_corr()
->>>>>>> 77658954
     {
         PROFILE("sirius::Force::calc_forces_scf_corr");
 
@@ -707,51 +635,12 @@
         ctx_.comm().allreduce(&forces_us_(0, 0), 3 * ctx_.unit_cell().num_atoms());
     }
 
-<<<<<<< HEAD
-/**
- *       Non-local part of the forces comes from non-local part of the hamiltonian. Summation of matrices <beta|psi> (dot products of beta-projector and wave function)
- *       and <d beta/ dR |psi> (the same with a derivative over atomic coordinaties) with matrices \f$D_{ij},Q_{ij}\f$.
- *       Computation for each k point (each beta_projector) is performed in non_local_functor.h, here the result is summed over different k-points.
- *      \f$| \beta_i \rangle \f$ and ultrasoft (or PAW)
- *
- *      \f[
- *          \bf{F}^N_{nonlocal} = -2Re \left [ \sum_{nk} f_{nk} \omega_k \sum_{ij}    {C^{N}_{nk,j}}^*   \left(    D^N_{ij} - \epsilon_{nk} Q^N_{ij}   \right)   K^N_{nk,i}    \right ]
- *      \f]
- *
- *      where
- *
- *      \f[
- *          {C^{N}_{nk,j} }^*= \sum_{\bf{G}} \langle \Psi_{nk} | \bf{G} + \bf{k} \rangle       \langle \bf{G} + \bf{k}  |  \beta^{N}_j \rangle
- *      \f]
- *
- *      and
- *
- *      \f[
- *          K^{N}_{nk,j} = \sum_{\bf{G}} \langle \frac{ \partial \beta^{N}_i } { \partial R^N} | \bf{G} + \bf{k} \rangle       \langle \bf{G} + \bf{k}  | \Psi_{nk} \rangle
- *      \f]
- */
-    inline void calc_nonlocal_forces(mdarray<double, 2>& forces)
-=======
     inline mdarray<double, 2> const& forces_us() const
->>>>>>> 77658954
     {
         return forces_us_;
     }
 
-<<<<<<< HEAD
-    /**
-     *       Non-linear core correction comes from the exchange correlation interaction of core electrons:
-     *
-     *      \f[
-     *          \bf{F}^N_{nlcc} = i \Omega \sum_{\bf{G}} \rho_c( \bf{G} ) v^{*}_{xc}( \bf{G} ) \bf{G} e^{-i \bf{G} \bf{R}^N}
-     *      \f]
-     *      where \f$\rho_c( \bf{G} )\f$ core electron density, \f$v_{xc}( \bf{G} )\f$ -exchange-correlation potential.
-     *
-     */
-    inline void calc_nlcc_forces(mdarray<double, 2>& forces)
-=======
     inline void calc_forces_ewald()
->>>>>>> 77658954
     {
         PROFILE("sirius::Force::calc_forces_ewald");
 
@@ -760,79 +649,6 @@
 
         Unit_cell& unit_cell = ctx_.unit_cell();
 
-<<<<<<< HEAD
-        Gvec const& gvecs = ctx_.gvec();
-
-        int gvec_count  = gvecs.count();
-        int gvec_offset = gvecs.offset();
-
-        forces.zero();
-
-        double fact = gvecs.reduced() ? 2.0 : 1.0;
-
-        Radial_integrals_rho_core_pseudo<false> ri(ctx_.unit_cell(), ctx_.pw_cutoff(), ctx_.settings().nprii_rho_core_);
-
-        /* here the calculations are in lattice vectors space */
-        #pragma omp parallel for
-        for (int ia = 0; ia < unit_cell.num_atoms(); ia++) {
-            Atom& atom = unit_cell.atom(ia);
-
-            int iat = atom.type_id();
-
-            for (int igloc = 0; igloc < gvec_count; igloc++) {
-                int ig  = gvec_offset + igloc;
-
-                if (ig == 0) {
-                    continue;
-                }
-
-                /* cartesian form for getting cartesian force components */
-                vector3d<double> gvec_cart = gvecs.gvec_cart(ig);
-
-                /* scalar part of a force without multipying by G-vector */
-                double_complex z = fact * fourpi * ri.value<int>(iat, gvecs.gvec_len(ig)) *
-                        std::conj(xc_pot->f_pw_local(igloc) * ctx_.gvec_phase_factor( ig, ia));
-
-                /* get force components multiplying by cartesian G-vector */
-                forces(0, ia) -= (gvec_cart[0] * z).imag();
-                forces(1, ia) -= (gvec_cart[1] * z).imag();
-                forces(2, ia) -= (gvec_cart[2] * z).imag();
-            }
-        }
-        ctx_.comm().allreduce(&forces(0, 0), static_cast<int>(forces.size()));
-    }
-
-/**
- *       Ion (Ewald, lattice, electrostatic) contribution comes from an interaction of the ions (calculated by the Ewald method):
- *
- *      \f[
- *          \bf{F}^N_{ewald} = \bf{F}^N_{R} + \bf{F}^N_{G}
- *      \f]
- *
- *      where reciprocal lattice part
- *
- *      \f[
- *      \bf{F}^N_{G} =  \frac{ 2 \pi q_N } { \Omega  } \sum_{\bf G} \frac{\bf G}{ G^2 } e^{-\sigma^2 G^2 / 2}  \sin \left [-i \bf G \bf {R}_N \right] \mathcal I  \left[   \sum_{i \neq N} q_i e^{-i \bf G \bf {R}_i } \right]
- *      \f]
- *
- *      and real lattice part is (assume the vector between atoms \f$N\f$ and \f$i\f$ is \f$\bf d_{Ni} = \bf R_N - \bf R_i\f$)
- *
- *      \f[
- *          \bf{F}^N_{R} =  q_N \sum_{i} q_i  \frac{ \bf d_{Ni} } { d_{Ni}^2 }  \left (  \frac{ 1 } { d_{Ni }} erfc \left [ \frac{ d_{Ni} } { \sqrt{2} \sigma } \right ]  + \frac { 2 } { \sqrt{2 \pi} \sigma } \exp \left [  - \frac{ d_{Ni}^2 }{ 2 \sigma^2 } \right ] \right )
- *      \f]
- *
- *      here \f$\sigma\f$ is effective decay radius, which has is determined empirically.
- */
-    inline void calc_ewald_forces(mdarray<double, 2>& forces)
-    {
-        PROFILE("sirius::Force::calc_ewald_forces");
-
-        Unit_cell& unit_cell = ctx_.unit_cell();
-
-        forces.zero();
-
-=======
->>>>>>> 77658954
         double alpha = ctx_.ewald_lambda();
 
         double prefac = (ctx_.gvec().reduced() ? 4.0 : 2.0) * (twopi / unit_cell.omega());
@@ -907,89 +723,6 @@
         return forces_ewald_;
     }
 
-<<<<<<< HEAD
-    /**
-     * Computes all contributions
-     */
-    inline void calc_forces_contributions()
-    {
-        calc_local_forces(local_forces_);
-        calc_ultrasoft_forces(ultrasoft_forces_);
-        calc_nonlocal_forces(nonlocal_forces_);
-        calc_nlcc_forces(nlcc_forces_);
-        calc_ewald_forces(ewald_forces_);
-        calc_scf_corr_forces(scf_corr_forces_);
-    }
-
-    /**
-     *  Get scf correction forces
-     */
-    inline mdarray<double, 2> const& scf_corr_forces() const
-    {
-        return scf_corr_forces_;
-    }
-
-    /**
-    *   Get local forces
-    */
-    inline mdarray<double, 2> const& local_forces()
-    {
-        return local_forces_;
-    }
-
-    /**
-    *   Get ultrasoft forces
-    */
-    inline mdarray<double, 2> const& ultrasoft_forces()
-    {
-        return ultrasoft_forces_;
-    }
-
-    /**
-     *  Get non-local forces
-     */
-    inline mdarray<double, 2> const& nonlocal_forces()
-    {
-        return nonlocal_forces_;
-    }
-
-    /**
-     *  Get non-local core correction forces
-     */
-    inline mdarray<double, 2> const& nlcc_forces()
-    {
-        return nlcc_forces_;
-    }
-
-    /**
-     *  Get ewald forces
-     */
-    inline mdarray<double, 2> const& ewald_forces()
-    {
-        return ewald_forces_;
-    }
-
-    /**
-     *  Get total forces
-     */
-    inline mdarray<double, 2> const& total_forces()
-    {
-        return total_forces_;
-    }
-
-    /**
-     *  Get non-local+ultrasoft forces (for compatibility with QE)
-     */
-    inline mdarray<double, 2> const& us_nl_forces()
-    {
-        return us_nl_forces_;
-    }
-
-    /**
-     *  Sums all contributions to total forces and symmetrizes forces
-     */
-    inline void sum_forces()
-=======
     inline void calc_forces_total()
     {
         calc_forces_vloc();
@@ -1009,14 +742,10 @@
     }
 
     inline mdarray<double, 2> const& forces_total() const
->>>>>>> 77658954
     {
         return forces_total_;
     }
 
-    /**
-     *  prints forces
-     */
     inline void print_info()
     {
         PROFILE("sirius::DFT_ground_state::forces");
