/*
 * Forces_PS.cpp
 *
 *  Created on: Oct 6, 2016
 *      Author: isivkov
 */

#include "Forces_PS.h"
#include "../k_point_set.h"

using namespace geometry3d;

namespace sirius
{

//---------------------------------------------------------------
//---------------------------------------------------------------
void Forces_PS::calc_local_forces(mdarray<double,2>& forces)
{
    PROFILE("sirius::Forces_PS::calc_local_forces");

    // get main arrays
    const Periodic_function<double>* valence_rho = density_->rho();

<<<<<<< HEAD
    const mdarray<double, 2>& vloc_radial_integrals = potential_->vloc_radial_integrals();
=======
    //const mdarray<double, 2>& vloc_radial_integrals = potential_.get_vloc_radial_integrals();
>>>>>>> ea8c0738

    // other
    Unit_cell &unit_cell = ctx_->unit_cell();

    Gvec const& gvecs = ctx_->gvec();

    int gvec_count = gvecs.gvec_count(ctx_->comm().rank());
    int gvec_offset = gvecs.gvec_offset(ctx_->comm().rank());

<<<<<<< HEAD
    //mdarray<double_complex, 2> vloc_G_comp(unit_cell.num_atoms(), spl_ngv.local_size() );

    if (forces.size(0) != 3 || (int)forces.size(1) != unit_cell.num_atoms()){
=======
    if (forces.size(0) != 3 || (int)forces.size(1) != unit_cell.num_atoms()) {
>>>>>>> ea8c0738
        TERMINATE("forces array has wrong number of elements");
    }

    forces.zero();

    double fact = valence_rho->gvec().reduced() ? 2.0 : 1.0 ;

    // here the calculations are in lattice vectors space
    #pragma omp parallel for
    for (int ia = 0; ia < unit_cell.num_atoms(); ia++){
        Atom &atom = unit_cell.atom(ia);

        int iat = atom.type_id();

        // mpi distributed
        for (int igloc = 0; igloc < gvec_count; igloc++){
            int ig = gvec_offset + igloc;

            int igs = gvecs.shell(ig);

            // fractional form for calculation of scalar product with atomic position
            // since atomic positions are stored in fractional coords
            vector3d<int> gvec = gvecs.gvec(ig);

            // cartesian form for getting cartesian force components
            vector3d<double> gvec_cart = gvecs.gvec_cart(ig);

            // scalar part of a force without multipying by G-vector
            double_complex z = fact * fourpi * ctx_.radial_integrals().vloc_radial_integral(iat, gvecs.gvec_len(ig)) * std::conj(valence_rho->f_pw(ig)) *
                    std::exp(double_complex(0.0, - twopi * (gvec * atom.position())));

            // get force components multiplying by cartesian G-vector ( -image part goes from formula)
            forces(0, ia) -= (gvec_cart[0] * z).imag();
            forces(1, ia) -= (gvec_cart[1] * z).imag();
            forces(2, ia) -= (gvec_cart[2] * z).imag();
        }
    }

    ctx_->comm().allreduce(&forces(0,0), static_cast<int>(forces.size()));
}



//---------------------------------------------------------------
//---------------------------------------------------------------
void Forces_PS::calc_nlcc_forces(mdarray<double,2>& forces)
{
    PROFILE("sirius::Forces_PS::calc_nlcc_force");

<<<<<<< HEAD
    // get main arrays
    Periodic_function<double>* xc_pot = potential_->xc_potential();

    // check because it is not allocated in dft loop
    if ( !xc_pot->is_f_pw_allocated() ){
        xc_pot->allocate_pw();
    }
=======
    /* get main arrays */
    auto xc_pot = potential_.xc_potential();
>>>>>>> ea8c0738

    /* transform from real space to reciprocal */
    xc_pot->fft_transform(-1);

<<<<<<< HEAD
    const mdarray<double, 2>&  rho_core_radial_integrals = density_->rho_pseudo_core_radial_integrals();
=======
    //const mdarray<double, 2>&  rho_core_radial_integrals = density_.rho_pseudo_core_radial_integrals();
>>>>>>> ea8c0738

    Unit_cell &unit_cell = ctx_->unit_cell();

    Gvec const& gvecs = ctx_->gvec();

    int gvec_count = gvecs.gvec_count(ctx_->comm().rank());
    int gvec_offset = gvecs.gvec_offset(ctx_->comm().rank());

    forces.zero();

    double fact = gvecs.reduced() ? 2.0 : 1.0 ;

    // here the calculations are in lattice vectors space
    #pragma omp parallel for
    for (int ia = 0; ia < unit_cell.num_atoms(); ia++){
        Atom &atom = unit_cell.atom(ia);
        int iat = atom.type_id();

        // mpi distributed
        for (int igloc = 0; igloc < gvec_count; igloc++){
            int ig = gvec_offset + igloc;

            int igs = gvecs.shell(ig);

            // fractional form for calculation of scalar product with atomic position
            // since atomic positions are stored in fractional coords
            vector3d<int> gvec = gvecs.gvec(ig);

            // cartesian form for getting cartesian force components
            vector3d<double> gvec_cart = gvecs.gvec_cart(ig);

            // scalar part of a force without multipying by G-vector
            double_complex z = fact * fourpi * ctx_.radial_integrals().pseudo_core_radial_integral(iat, gvecs.gvec_len(ig)) *
                               std::conj(xc_pot->f_pw(ig)) * std::exp(double_complex(0.0, -twopi * (gvec * atom.position())));

            // get force components multiplying by cartesian G-vector ( -image part goes from formula)
            forces(0, ia) -= (gvec_cart[0] * z).imag();
            forces(1, ia) -= (gvec_cart[1] * z).imag();
            forces(2, ia) -= (gvec_cart[2] * z).imag();
        }
    }

    ctx_->comm().allreduce(&forces(0,0), static_cast<int>(forces.size()));

}


//---------------------------------------------------------------
//---------------------------------------------------------------
void Forces_PS::calc_ultrasoft_forces(mdarray<double,2>& forces)
{
    PROFILE("sirius::Forces_PS::calc_ultrasoft_forces");

    // get main arrays
    const mdarray<double_complex, 4> &density_matrix = density_->density_matrix();

    const Periodic_function<double> *veff_full = potential_->effective_potential();

    // other
    Unit_cell &unit_cell = ctx_->unit_cell();

    Gvec const& gvecs = ctx_->gvec();

    int gvec_count = gvecs.gvec_count(ctx_->comm().rank());
    int gvec_offset = gvecs.gvec_offset(ctx_->comm().rank());

    forces.zero();

    double reduce_g_fact = veff_full->gvec().reduced() ? 2.0 : 1.0 ;

    // iterate over atoms
    #pragma omp parallel for
    for (int ia = 0; ia < unit_cell.num_atoms(); ia++){
        Atom &atom = unit_cell.atom(ia);

        int iat = atom.type_id();
        if (!unit_cell.atom_type(iat).pp_desc().augment){
            continue;
        }

        for (int igloc = 0; igloc < gvec_count; igloc++){
            int ig = gvec_offset + igloc;

            // fractional form for calculation of scalar product with atomic position
            // since atomic positions are stored in fractional coords
            vector3d<int> gvec = gvecs.gvec(ig);

            // cartesian form for getting cartesian force components
            vector3d<double> gvec_cart = gvecs.gvec_cart(ig);

            // scalar part of a force without multipying by G-vector and Qij
            // omega * V_conj(G) * exp(-i G Rn)
            double_complex g_atom_part =  reduce_g_fact * ctx_->unit_cell().omega() * std::conj(veff_full->f_pw(ig)) *
                    std::exp(double_complex(0.0, - twopi * (gvec * atom.position())));

            const Augmentation_operator &aug_op = ctx_->augmentation_op(iat);

            // iterate over trangle matrix Qij
            for (int ib2 = 0; ib2 < atom.type().indexb().size(); ib2++){
                for(int ib1 = 0; ib1 <= ib2; ib1++){
                    int iqij = (ib2 * (ib2 + 1)) / 2 + ib1;
                    double diag_fact = ib1 == ib2 ? 1.0 : 2.0;

                    //  [omega * V_conj(G) * exp(-i G Rn) ] * rho_ij * Qij(G)
                    double_complex z = diag_fact * g_atom_part * density_matrix(ib1,ib2,0,ia).real() *
                            double_complex( aug_op.q_pw( iqij , 2*igloc ), aug_op.q_pw( iqij , 2*igloc + 1 ) );

                    // get force components multiplying by cartesian G-vector ( -image part goes from formula)
                    forces(0, ia) -= (gvec_cart[0] * z).imag();
                    forces(1, ia) -= (gvec_cart[1] * z).imag();
                    forces(2, ia) -= (gvec_cart[2] * z).imag();
                }
            }
        }
    }

    ctx_->comm().allreduce(&forces(0,0), static_cast<int>(forces.size()));
}



//---------------------------------------------------------------
//---------------------------------------------------------------
void Forces_PS::calc_nonlocal_forces(mdarray<double,2>& forces)
{
    PROFILE("sirius::Forces_PS::calc_nonlocal_forces");

    mdarray<double, 2> unsym_forces( forces.size(0), forces.size(1) );

    unsym_forces.zero();
    forces.zero() ;

<<<<<<< HEAD
    auto& spl_num_kp = kset_->spl_num_kpoints();

    for(int ikploc=0; ikploc < spl_num_kp.local_size() ; ikploc++){
        K_point *kp = kset_->k_point(spl_num_kp[ikploc]);
        add_k_point_contribution_to_nonlocal3<double_complex>(*kp, unsym_forces);
=======
    for(int ikploc=0; ikploc < spl_num_kp.local_size() ; ikploc++)
    {
        K_point *kp = kset_.k_point(spl_num_kp[ikploc]);
        
        if (ctx_.gamma_point()) {
            add_k_point_contribution_to_nonlocal2<double>(*kp, unsym_forces);
        } else {
            add_k_point_contribution_to_nonlocal2<double_complex>(*kp, unsym_forces);
        }
>>>>>>> ea8c0738
    }

    ctx_->comm().allreduce(&unsym_forces(0,0), static_cast<int>(unsym_forces.size()));

    symmetrize_forces(unsym_forces, forces);
}


//-----------------------------------------
// for omp reduction
//------------------------------------------
template<typename T>
void init_mdarray2d(mdarray<T,2> &priv, mdarray<T,2> &orig )
{
    priv = mdarray<T,2>(orig.size(0),orig.size(1)); priv.zero();
}

template<typename T>
void add_mdarray2d(mdarray<T,2> &in, mdarray<T,2> &out)
{
    for(size_t i = 0; i < in.size(1); i++ ){
        for(size_t j = 0; j < in.size(0); j++ ){
            out(j,i) += in(j,i);
        }
    }
}

//---------------------------------------------------------------
//---------------------------------------------------------------
void Forces_PS::calc_ewald_forces(mdarray<double,2>& forces)
{
    PROFILE("sirius::Forces_PS::calc_ewald_forces");

    Unit_cell &unit_cell = ctx_->unit_cell();

    forces.zero();

    #pragma omp declare reduction( + : mdarray<double,2> : add_mdarray2d(omp_in, omp_out))  initializer( init_mdarray2d(omp_priv, omp_orig) )


    // 1 / ( 2 sigma^2 )
    double alpha = 1.5;

    double prefac = (ctx_->gvec().reduced() ? 4.0 : 2.0) * (twopi / unit_cell.omega());

    //mpi
    #pragma omp parallel for reduction( + : forces )
    for (int igloc = 0; igloc < ctx_->gvec_count(); igloc++){
        int ig = ctx_->gvec_offset() + igloc;

        if( ig == 0 ){
            continue;
        }

        double g2 = std::pow(ctx_->gvec().shell_len(ctx_->gvec().shell(ig)), 2);

        // cartesian form for getting cartesian force components
        vector3d<double> gvec_cart = ctx_->gvec().gvec_cart(ig);

        double_complex rho(0, 0);

        for (int ja = 0; ja < unit_cell.num_atoms(); ja++){
            rho += ctx_->gvec_phase_factor(ig, ja) * static_cast<double>(unit_cell.atom(ja).zn());
        }

        rho = std::conj(rho);

        for (int ja = 0; ja < unit_cell.num_atoms(); ja++){
            double scalar_part = prefac * (rho * ctx_->gvec_phase_factor(ig, ja)).imag() *
                    static_cast<double>(unit_cell.atom(ja).zn()) * std::exp(-g2 / (4 * alpha) ) / g2;

            for(int x: {0,1,2}){
                forces(x,ja) += scalar_part * gvec_cart[x];
            }
        }
    }

    ctx_->comm().allreduce(&forces(0,0), static_cast<int>(forces.size()));


    double invpi = 1. / pi;

    #pragma omp parallel for
    for (int ia = 0; ia < unit_cell.num_atoms(); ia++){
        for (int i = 1; i < unit_cell.num_nearest_neighbours(ia); i++){
            int ja = unit_cell.nearest_neighbour(i, ia).atom_id;

            double d = unit_cell.nearest_neighbour(i, ia).distance;

            double d2 = d*d;

            vector3d<double> t = unit_cell.lattice_vectors() * unit_cell.nearest_neighbour(i, ia).translation;

            double scalar_part = static_cast<double>(unit_cell.atom(ia).zn() * unit_cell.atom(ja).zn()) / d2 *
                          ( gsl_sf_erfc(std::sqrt(alpha) * d) / d  +  2.0 * std::sqrt(alpha * invpi ) * std::exp( - d2 * alpha ) );


            for(int x: {0,1,2}){
                forces(x,ia) += scalar_part * t[x];
            }
        }
    }
}


//---------------------------------------------------------------
//---------------------------------------------------------------
void Forces_PS::symmetrize_forces(mdarray<double,2>& unsym_forces, mdarray<double,2>& sym_forces )
{
    matrix3d<double> const& lattice_vectors = ctx_->unit_cell().symmetry().lattice_vectors();
    matrix3d<double> const& inverse_lattice_vectors = ctx_->unit_cell().symmetry().inverse_lattice_vectors();

    sym_forces.zero();

    #pragma omp parallel for
    for(int ia = 0; ia < (int)unsym_forces.size(1); ia++){
        vector3d<double> cart_force(&unsym_forces(0,ia) );
        vector3d<double> lat_force = inverse_lattice_vectors * (cart_force / (double)ctx_->unit_cell().symmetry().num_mag_sym());

        for (int isym = 0; isym < ctx_->unit_cell().symmetry().num_mag_sym(); isym++){
            int ja = ctx_->unit_cell().symmetry().sym_table(ia,isym);
            auto &R = ctx_->unit_cell().symmetry().magnetic_group_symmetry(isym).spg_op.R;
            vector3d<double> rot_force = lattice_vectors * ( R * lat_force );

            #pragma omp atomic update
            sym_forces(0, ja) += rot_force[0];

            #pragma omp atomic update
            sym_forces(1, ja) += rot_force[1];

            #pragma omp atomic update
            sym_forces(2, ja) += rot_force[2];
        }
    }
}


//---------------------------------------------------------------
//---------------------------------------------------------------
void Forces_PS::calc_forces_contributions()
{
    calc_local_forces(local_forces_);
    calc_ultrasoft_forces(ultrasoft_forces_);
    calc_nonlocal_forces(nonlocal_forces_);
    calc_nlcc_forces(nlcc_forces_);
    calc_ewald_forces(ewald_forces_);
}


//---------------------------------------------------------------
//---------------------------------------------------------------
mdarray<double,2> Forces_PS::sum_forces()
{
    mdarray<double,2> total_forces(3, ctx_->unit_cell().num_atoms());

    sum_forces(total_forces);

    return std::move(total_forces);
}



void Forces_PS::sum_forces(mdarray<double,2>& inout_total_forces)
{
    if(inout_total_forces.size() != local_forces_.size()){
        TERMINATE("ERROR: Passed total forces array has wrong length!");
    }

    mdarray<double,2> total_forces(3, ctx_->unit_cell().num_atoms());

    #pragma omp parallel for
    for(size_t i = 0; i < inout_total_forces.size(); i++ ) {
        total_forces[i] = local_forces_[i] + ultrasoft_forces_[i] + nonlocal_forces_[i] + nlcc_forces_[i] + ewald_forces_[i];
    }

    symmetrize_forces(total_forces, inout_total_forces);
}

}<|MERGE_RESOLUTION|>--- conflicted
+++ resolved
@@ -22,12 +22,6 @@
     // get main arrays
     const Periodic_function<double>* valence_rho = density_->rho();
 
-<<<<<<< HEAD
-    const mdarray<double, 2>& vloc_radial_integrals = potential_->vloc_radial_integrals();
-=======
-    //const mdarray<double, 2>& vloc_radial_integrals = potential_.get_vloc_radial_integrals();
->>>>>>> ea8c0738
-
     // other
     Unit_cell &unit_cell = ctx_->unit_cell();
 
@@ -36,13 +30,8 @@
     int gvec_count = gvecs.gvec_count(ctx_->comm().rank());
     int gvec_offset = gvecs.gvec_offset(ctx_->comm().rank());
 
-<<<<<<< HEAD
-    //mdarray<double_complex, 2> vloc_G_comp(unit_cell.num_atoms(), spl_ngv.local_size() );
-
-    if (forces.size(0) != 3 || (int)forces.size(1) != unit_cell.num_atoms()){
-=======
+
     if (forces.size(0) != 3 || (int)forces.size(1) != unit_cell.num_atoms()) {
->>>>>>> ea8c0738
         TERMINATE("forces array has wrong number of elements");
     }
 
@@ -71,7 +60,7 @@
             vector3d<double> gvec_cart = gvecs.gvec_cart(ig);
 
             // scalar part of a force without multipying by G-vector
-            double_complex z = fact * fourpi * ctx_.radial_integrals().vloc_radial_integral(iat, gvecs.gvec_len(ig)) * std::conj(valence_rho->f_pw(ig)) *
+            double_complex z = fact * fourpi * ctx_->radial_integrals().vloc_radial_integral(iat, gvecs.gvec_len(ig)) * std::conj(valence_rho->f_pw(ig)) *
                     std::exp(double_complex(0.0, - twopi * (gvec * atom.position())));
 
             // get force components multiplying by cartesian G-vector ( -image part goes from formula)
@@ -92,27 +81,11 @@
 {
     PROFILE("sirius::Forces_PS::calc_nlcc_force");
 
-<<<<<<< HEAD
-    // get main arrays
-    Periodic_function<double>* xc_pot = potential_->xc_potential();
-
-    // check because it is not allocated in dft loop
-    if ( !xc_pot->is_f_pw_allocated() ){
-        xc_pot->allocate_pw();
-    }
-=======
     /* get main arrays */
-    auto xc_pot = potential_.xc_potential();
->>>>>>> ea8c0738
+    auto xc_pot = potential_->xc_potential();
 
     /* transform from real space to reciprocal */
     xc_pot->fft_transform(-1);
-
-<<<<<<< HEAD
-    const mdarray<double, 2>&  rho_core_radial_integrals = density_->rho_pseudo_core_radial_integrals();
-=======
-    //const mdarray<double, 2>&  rho_core_radial_integrals = density_.rho_pseudo_core_radial_integrals();
->>>>>>> ea8c0738
 
     Unit_cell &unit_cell = ctx_->unit_cell();
 
@@ -145,7 +118,7 @@
             vector3d<double> gvec_cart = gvecs.gvec_cart(ig);
 
             // scalar part of a force without multipying by G-vector
-            double_complex z = fact * fourpi * ctx_.radial_integrals().pseudo_core_radial_integral(iat, gvecs.gvec_len(ig)) *
+            double_complex z = fact * fourpi * ctx_->radial_integrals().pseudo_core_radial_integral(iat, gvecs.gvec_len(ig)) *
                                std::conj(xc_pot->f_pw(ig)) * std::exp(double_complex(0.0, -twopi * (gvec * atom.position())));
 
             // get force components multiplying by cartesian G-vector ( -image part goes from formula)
@@ -245,23 +218,14 @@
     unsym_forces.zero();
     forces.zero() ;
 
-<<<<<<< HEAD
-    auto& spl_num_kp = kset_->spl_num_kpoints();
-
     for(int ikploc=0; ikploc < spl_num_kp.local_size() ; ikploc++){
-        K_point *kp = kset_->k_point(spl_num_kp[ikploc]);
-        add_k_point_contribution_to_nonlocal3<double_complex>(*kp, unsym_forces);
-=======
-    for(int ikploc=0; ikploc < spl_num_kp.local_size() ; ikploc++)
-    {
         K_point *kp = kset_.k_point(spl_num_kp[ikploc]);
         
         if (ctx_.gamma_point()) {
-            add_k_point_contribution_to_nonlocal2<double>(*kp, unsym_forces);
+            add_k_point_contribution_to_nonlocal3<double>(*kp, unsym_forces);
         } else {
-            add_k_point_contribution_to_nonlocal2<double_complex>(*kp, unsym_forces);
-        }
->>>>>>> ea8c0738
+            add_k_point_contribution_to_nonlocal3<double_complex>(*kp, unsym_forces);
+        }
     }
 
     ctx_->comm().allreduce(&unsym_forces(0,0), static_cast<int>(unsym_forces.size()));
