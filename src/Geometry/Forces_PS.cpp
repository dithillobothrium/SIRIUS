/*
 * Forces_PS.cpp
 *
 *  Created on: Oct 6, 2016
 *      Author: isivkov
 */

#include "Forces_PS.h"
#include "../k_point_set.h"

using namespace geometry3d;

namespace sirius {

void Forces_PS::calc_local_forces(mdarray<double,2>& forces)
{
    PROFILE("sirius::Forces_PS::calc_local_forces");

    // get main arrays
<<<<<<< HEAD
    const Periodic_function<double>* valence_rho = density_->rho();
=======
    const Periodic_function<double>* valence_rho = density_.rho();

    Radial_integrals_vloc ri(ctx_.unit_cell(), ctx_.pw_cutoff(), 100);
>>>>>>> 31b6b6d2

    // other
    Unit_cell &unit_cell = ctx_->unit_cell();

    Gvec const& gvecs = ctx_->gvec();

    int gvec_count = gvecs.gvec_count(ctx_->comm().rank());
    int gvec_offset = gvecs.gvec_offset(ctx_->comm().rank());


    if (forces.size(0) != 3 || (int)forces.size(1) != unit_cell.num_atoms()) {
        TERMINATE("forces array has wrong number of elements");
    }

    forces.zero();

    double fact = valence_rho->gvec().reduced() ? 2.0 : 1.0 ;

    // here the calculations are in lattice vectors space
    #pragma omp parallel for
    for (int ia = 0; ia < unit_cell.num_atoms(); ia++){
        Atom &atom = unit_cell.atom(ia);

        int iat = atom.type_id();

        // mpi distributed
        for (int igloc = 0; igloc < gvec_count; igloc++){
            int ig = gvec_offset + igloc;

            int igs = gvecs.shell(ig);

            // fractional form for calculation of scalar product with atomic position
            // since atomic positions are stored in fractional coords
            vector3d<int> gvec = gvecs.gvec(ig);

            // cartesian form for getting cartesian force components
            vector3d<double> gvec_cart = gvecs.gvec_cart(ig);

            // scalar part of a force without multipying by G-vector
<<<<<<< HEAD
            double_complex z = fact * fourpi * ctx_->radial_integrals().vloc_radial_integral(iat, gvecs.gvec_len(ig)) * std::conj(valence_rho->f_pw(ig)) *
=======
            double_complex z = fact * fourpi * ri.value(iat, gvecs.gvec_len(ig)) * std::conj(valence_rho->f_pw(ig)) *
>>>>>>> 31b6b6d2
                    std::exp(double_complex(0.0, - twopi * (gvec * atom.position())));

            // get force components multiplying by cartesian G-vector ( -image part goes from formula)
            forces(0, ia) -= (gvec_cart[0] * z).imag();
            forces(1, ia) -= (gvec_cart[1] * z).imag();
            forces(2, ia) -= (gvec_cart[2] * z).imag();
        }
    }

    ctx_->comm().allreduce(&forces(0,0), static_cast<int>(forces.size()));
}

void Forces_PS::calc_nlcc_forces(mdarray<double,2>& forces)
{
    PROFILE("sirius::Forces_PS::calc_nlcc_force");

    /* get main arrays */
    auto xc_pot = potential_->xc_potential();

    /* transform from real space to reciprocal */
    xc_pot->fft_transform(-1);

<<<<<<< HEAD
    Unit_cell &unit_cell = ctx_->unit_cell();
=======
    Unit_cell &unit_cell = ctx_.unit_cell();
>>>>>>> 31b6b6d2

    Gvec const& gvecs = ctx_->gvec();

    int gvec_count = gvecs.gvec_count(ctx_->comm().rank());
    int gvec_offset = gvecs.gvec_offset(ctx_->comm().rank());

    forces.zero();

    double fact = gvecs.reduced() ? 2.0 : 1.0 ;
    
    auto ri = Radial_integrals_rho_core_pseudo(ctx_.unit_cell(), ctx_.pw_cutoff(), 20);

    // here the calculations are in lattice vectors space
    #pragma omp parallel for
    for (int ia = 0; ia < unit_cell.num_atoms(); ia++){
        Atom &atom = unit_cell.atom(ia);
        int iat = atom.type_id();

        // mpi distributed
        for (int igloc = 0; igloc < gvec_count; igloc++){
            int ig = gvec_offset + igloc;

            int igs = gvecs.shell(ig);

            // fractional form for calculation of scalar product with atomic position
            // since atomic positions are stored in fractional coords
            vector3d<int> gvec = gvecs.gvec(ig);

            // cartesian form for getting cartesian force components
            vector3d<double> gvec_cart = gvecs.gvec_cart(ig);

            // scalar part of a force without multipying by G-vector
<<<<<<< HEAD
            double_complex z = fact * fourpi * ctx_->radial_integrals().pseudo_core_radial_integral(iat, gvecs.gvec_len(ig)) *
=======
            double_complex z = fact * fourpi * ri.value(iat, gvecs.gvec_len(ig)) *
>>>>>>> 31b6b6d2
                               std::conj(xc_pot->f_pw(ig)) * std::exp(double_complex(0.0, -twopi * (gvec * atom.position())));

            // get force components multiplying by cartesian G-vector ( -image part goes from formula)
            forces(0, ia) -= (gvec_cart[0] * z).imag();
            forces(1, ia) -= (gvec_cart[1] * z).imag();
            forces(2, ia) -= (gvec_cart[2] * z).imag();
        }
    }

    ctx_->comm().allreduce(&forces(0,0), static_cast<int>(forces.size()));

}


//---------------------------------------------------------------
//---------------------------------------------------------------
void Forces_PS::calc_ultrasoft_forces(mdarray<double,2>& forces)
{
    PROFILE("sirius::Forces_PS::calc_ultrasoft_forces");

    // get main arrays
    const mdarray<double_complex, 4> &density_matrix = density_->density_matrix();

    const Periodic_function<double> *veff_full = potential_->effective_potential();

    // other
    Unit_cell &unit_cell = ctx_->unit_cell();

    Gvec const& gvecs = ctx_->gvec();

    int gvec_count = gvecs.gvec_count(ctx_->comm().rank());
    int gvec_offset = gvecs.gvec_offset(ctx_->comm().rank());

    forces.zero();

    double reduce_g_fact = veff_full->gvec().reduced() ? 2.0 : 1.0 ;

    // iterate over atoms
    #pragma omp parallel for
    for (int ia = 0; ia < unit_cell.num_atoms(); ia++){
        Atom &atom = unit_cell.atom(ia);

        int iat = atom.type_id();
        if (!unit_cell.atom_type(iat).pp_desc().augment){
            continue;
        }

        for (int igloc = 0; igloc < gvec_count; igloc++){
            int ig = gvec_offset + igloc;

            // fractional form for calculation of scalar product with atomic position
            // since atomic positions are stored in fractional coords
            vector3d<int> gvec = gvecs.gvec(ig);

            // cartesian form for getting cartesian force components
            vector3d<double> gvec_cart = gvecs.gvec_cart(ig);

            // scalar part of a force without multipying by G-vector and Qij
            // omega * V_conj(G) * exp(-i G Rn)
            double_complex g_atom_part =  reduce_g_fact * ctx_->unit_cell().omega() * std::conj(veff_full->f_pw(ig)) *
                    std::exp(double_complex(0.0, - twopi * (gvec * atom.position())));

            const Augmentation_operator &aug_op = ctx_->augmentation_op(iat);

            // iterate over trangle matrix Qij
            for (int ib2 = 0; ib2 < atom.type().indexb().size(); ib2++){
                for(int ib1 = 0; ib1 <= ib2; ib1++){
                    int iqij = (ib2 * (ib2 + 1)) / 2 + ib1;
                    double diag_fact = ib1 == ib2 ? 1.0 : 2.0;

                    //  [omega * V_conj(G) * exp(-i G Rn) ] * rho_ij * Qij(G)
                    double_complex z = diag_fact * g_atom_part * density_matrix(ib1,ib2,0,ia).real() *
                            double_complex( aug_op.q_pw( iqij , 2*igloc ), aug_op.q_pw( iqij , 2*igloc + 1 ) );

                    // get force components multiplying by cartesian G-vector ( -image part goes from formula)
                    forces(0, ia) -= (gvec_cart[0] * z).imag();
                    forces(1, ia) -= (gvec_cart[1] * z).imag();
                    forces(2, ia) -= (gvec_cart[2] * z).imag();
                }
            }
        }
    }

    ctx_->comm().allreduce(&forces(0,0), static_cast<int>(forces.size()));
}



//---------------------------------------------------------------
//---------------------------------------------------------------
void Forces_PS::calc_nonlocal_forces(mdarray<double,2>& forces)
{
    PROFILE("sirius::Forces_PS::calc_nonlocal_forces");

    mdarray<double, 2> unsym_forces( forces.size(0), forces.size(1) );

    unsym_forces.zero();
    forces.zero() ;

    auto& spl_num_kp = kset_->spl_num_kpoints();

    for(int ikploc=0; ikploc < spl_num_kp.local_size() ; ikploc++){
        K_point *kp = kset_->k_point(spl_num_kp[ikploc]);
        
        if (ctx_->gamma_point()) {
            add_k_point_contribution_to_nonlocal3<double>(*kp, unsym_forces);
        } else {
            add_k_point_contribution_to_nonlocal3<double_complex>(*kp, unsym_forces);
        }
    }

    ctx_->comm().allreduce(&unsym_forces(0,0), static_cast<int>(unsym_forces.size()));

    symmetrize_forces(unsym_forces, forces);
}


//-----------------------------------------
// for omp reduction
//------------------------------------------
template<typename T>
void init_mdarray2d(mdarray<T,2> &priv, mdarray<T,2> &orig )
{
    priv = mdarray<T,2>(orig.size(0),orig.size(1)); priv.zero();
}

template<typename T>
void add_mdarray2d(mdarray<T,2> &in, mdarray<T,2> &out)
{
    for(size_t i = 0; i < in.size(1); i++ ){
        for(size_t j = 0; j < in.size(0); j++ ){
            out(j,i) += in(j,i);
        }
    }
}

//---------------------------------------------------------------
//---------------------------------------------------------------
void Forces_PS::calc_ewald_forces(mdarray<double,2>& forces)
{
    PROFILE("sirius::Forces_PS::calc_ewald_forces");

    Unit_cell &unit_cell = ctx_->unit_cell();

    forces.zero();

    #pragma omp declare reduction( + : mdarray<double,2> : add_mdarray2d(omp_in, omp_out))  initializer( init_mdarray2d(omp_priv, omp_orig) )


    // 1 / ( 2 sigma^2 )
    double alpha = 1.5;

    double prefac = (ctx_->gvec().reduced() ? 4.0 : 2.0) * (twopi / unit_cell.omega());

    //mpi
    #pragma omp parallel for reduction( + : forces )
    for (int igloc = 0; igloc < ctx_->gvec_count(); igloc++){
        int ig = ctx_->gvec_offset() + igloc;

        if( ig == 0 ){
            continue;
        }

        double g2 = std::pow(ctx_->gvec().shell_len(ctx_->gvec().shell(ig)), 2);

        // cartesian form for getting cartesian force components
        vector3d<double> gvec_cart = ctx_->gvec().gvec_cart(ig);

        double_complex rho(0, 0);

        for (int ja = 0; ja < unit_cell.num_atoms(); ja++){
            rho += ctx_->gvec_phase_factor(ig, ja) * static_cast<double>(unit_cell.atom(ja).zn());
        }

        rho = std::conj(rho);

        for (int ja = 0; ja < unit_cell.num_atoms(); ja++){
            double scalar_part = prefac * (rho * ctx_->gvec_phase_factor(ig, ja)).imag() *
                    static_cast<double>(unit_cell.atom(ja).zn()) * std::exp(-g2 / (4 * alpha) ) / g2;

            for(int x: {0,1,2}){
                forces(x,ja) += scalar_part * gvec_cart[x];
            }
        }
    }

    ctx_->comm().allreduce(&forces(0,0), static_cast<int>(forces.size()));


    double invpi = 1. / pi;

    #pragma omp parallel for
    for (int ia = 0; ia < unit_cell.num_atoms(); ia++){
        for (int i = 1; i < unit_cell.num_nearest_neighbours(ia); i++){
            int ja = unit_cell.nearest_neighbour(i, ia).atom_id;

            double d = unit_cell.nearest_neighbour(i, ia).distance;

            double d2 = d*d;

            vector3d<double> t = unit_cell.lattice_vectors() * unit_cell.nearest_neighbour(i, ia).translation;

            double scalar_part = static_cast<double>(unit_cell.atom(ia).zn() * unit_cell.atom(ja).zn()) / d2 *
                          ( gsl_sf_erfc(std::sqrt(alpha) * d) / d  +  2.0 * std::sqrt(alpha * invpi ) * std::exp( - d2 * alpha ) );


            for(int x: {0,1,2}){
                forces(x,ia) += scalar_part * t[x];
            }
        }
    }
}


//---------------------------------------------------------------
//---------------------------------------------------------------
void Forces_PS::symmetrize_forces(mdarray<double,2>& unsym_forces, mdarray<double,2>& sym_forces )
{
    matrix3d<double> const& lattice_vectors = ctx_->unit_cell().symmetry().lattice_vectors();
    matrix3d<double> const& inverse_lattice_vectors = ctx_->unit_cell().symmetry().inverse_lattice_vectors();

    sym_forces.zero();

    #pragma omp parallel for
    for(int ia = 0; ia < (int)unsym_forces.size(1); ia++){
        vector3d<double> cart_force(&unsym_forces(0,ia) );
        vector3d<double> lat_force = inverse_lattice_vectors * (cart_force / (double)ctx_->unit_cell().symmetry().num_mag_sym());

        for (int isym = 0; isym < ctx_->unit_cell().symmetry().num_mag_sym(); isym++){
            int ja = ctx_->unit_cell().symmetry().sym_table(ia,isym);
            auto &R = ctx_->unit_cell().symmetry().magnetic_group_symmetry(isym).spg_op.R;
            vector3d<double> rot_force = lattice_vectors * ( R * lat_force );

            #pragma omp atomic update
            sym_forces(0, ja) += rot_force[0];

            #pragma omp atomic update
            sym_forces(1, ja) += rot_force[1];

            #pragma omp atomic update
            sym_forces(2, ja) += rot_force[2];
        }
    }
}


//---------------------------------------------------------------
//---------------------------------------------------------------
void Forces_PS::calc_forces_contributions()
{
    calc_local_forces(local_forces_);
    calc_ultrasoft_forces(ultrasoft_forces_);
    calc_nonlocal_forces(nonlocal_forces_);
    calc_nlcc_forces(nlcc_forces_);
    calc_ewald_forces(ewald_forces_);
}


//---------------------------------------------------------------
//---------------------------------------------------------------
mdarray<double,2> Forces_PS::sum_forces()
{
    mdarray<double,2> total_forces(3, ctx_->unit_cell().num_atoms());

    sum_forces(total_forces);

    return std::move(total_forces);
}



void Forces_PS::sum_forces(mdarray<double,2>& inout_total_forces)
{
    if(inout_total_forces.size() != local_forces_.size()){
        TERMINATE("ERROR: Passed total forces array has wrong length!");
    }

    mdarray<double,2> total_forces(3, ctx_->unit_cell().num_atoms());

    #pragma omp parallel for
    for(size_t i = 0; i < inout_total_forces.size(); i++ ) {
        total_forces[i] = local_forces_[i] + ultrasoft_forces_[i] + nonlocal_forces_[i] + nlcc_forces_[i] + ewald_forces_[i];
    }

    symmetrize_forces(total_forces, inout_total_forces);
}

}<|MERGE_RESOLUTION|>--- conflicted
+++ resolved
@@ -17,22 +17,17 @@
     PROFILE("sirius::Forces_PS::calc_local_forces");
 
     // get main arrays
-<<<<<<< HEAD
-    const Periodic_function<double>* valence_rho = density_->rho();
-=======
     const Periodic_function<double>* valence_rho = density_.rho();
 
     Radial_integrals_vloc ri(ctx_.unit_cell(), ctx_.pw_cutoff(), 100);
->>>>>>> 31b6b6d2
 
     // other
-    Unit_cell &unit_cell = ctx_->unit_cell();
-
-    Gvec const& gvecs = ctx_->gvec();
-
-    int gvec_count = gvecs.gvec_count(ctx_->comm().rank());
-    int gvec_offset = gvecs.gvec_offset(ctx_->comm().rank());
-
+    Unit_cell &unit_cell = ctx_.unit_cell();
+
+    Gvec const& gvecs = ctx_.gvec();
+
+    int gvec_count = gvecs.gvec_count(ctx_.comm().rank());
+    int gvec_offset = gvecs.gvec_offset(ctx_.comm().rank());
 
     if (forces.size(0) != 3 || (int)forces.size(1) != unit_cell.num_atoms()) {
         TERMINATE("forces array has wrong number of elements");
@@ -44,13 +39,15 @@
 
     // here the calculations are in lattice vectors space
     #pragma omp parallel for
-    for (int ia = 0; ia < unit_cell.num_atoms(); ia++){
+    for (int ia = 0; ia < unit_cell.num_atoms(); ia++)
+    {
         Atom &atom = unit_cell.atom(ia);
 
         int iat = atom.type_id();
 
         // mpi distributed
-        for (int igloc = 0; igloc < gvec_count; igloc++){
+        for (int igloc = 0; igloc < gvec_count; igloc++)
+        {
             int ig = gvec_offset + igloc;
 
             int igs = gvecs.shell(ig);
@@ -63,11 +60,7 @@
             vector3d<double> gvec_cart = gvecs.gvec_cart(ig);
 
             // scalar part of a force without multipying by G-vector
-<<<<<<< HEAD
-            double_complex z = fact * fourpi * ctx_->radial_integrals().vloc_radial_integral(iat, gvecs.gvec_len(ig)) * std::conj(valence_rho->f_pw(ig)) *
-=======
             double_complex z = fact * fourpi * ri.value(iat, gvecs.gvec_len(ig)) * std::conj(valence_rho->f_pw(ig)) *
->>>>>>> 31b6b6d2
                     std::exp(double_complex(0.0, - twopi * (gvec * atom.position())));
 
             // get force components multiplying by cartesian G-vector ( -image part goes from formula)
@@ -77,7 +70,7 @@
         }
     }
 
-    ctx_->comm().allreduce(&forces(0,0), static_cast<int>(forces.size()));
+    ctx_.comm().allreduce(&forces(0,0), static_cast<int>(forces.size()));
 }
 
 void Forces_PS::calc_nlcc_forces(mdarray<double,2>& forces)
@@ -85,21 +78,17 @@
     PROFILE("sirius::Forces_PS::calc_nlcc_force");
 
     /* get main arrays */
-    auto xc_pot = potential_->xc_potential();
+    auto xc_pot = potential_.xc_potential();
 
     /* transform from real space to reciprocal */
     xc_pot->fft_transform(-1);
 
-<<<<<<< HEAD
-    Unit_cell &unit_cell = ctx_->unit_cell();
-=======
     Unit_cell &unit_cell = ctx_.unit_cell();
->>>>>>> 31b6b6d2
-
-    Gvec const& gvecs = ctx_->gvec();
-
-    int gvec_count = gvecs.gvec_count(ctx_->comm().rank());
-    int gvec_offset = gvecs.gvec_offset(ctx_->comm().rank());
+
+    Gvec const& gvecs = ctx_.gvec();
+
+    int gvec_count = gvecs.gvec_count(ctx_.comm().rank());
+    int gvec_offset = gvecs.gvec_offset(ctx_.comm().rank());
 
     forces.zero();
 
@@ -109,12 +98,15 @@
 
     // here the calculations are in lattice vectors space
     #pragma omp parallel for
-    for (int ia = 0; ia < unit_cell.num_atoms(); ia++){
+    for (int ia = 0; ia < unit_cell.num_atoms(); ia++)
+    {
         Atom &atom = unit_cell.atom(ia);
+
         int iat = atom.type_id();
 
         // mpi distributed
-        for (int igloc = 0; igloc < gvec_count; igloc++){
+        for (int igloc = 0; igloc < gvec_count; igloc++)
+        {
             int ig = gvec_offset + igloc;
 
             int igs = gvecs.shell(ig);
@@ -127,11 +119,7 @@
             vector3d<double> gvec_cart = gvecs.gvec_cart(ig);
 
             // scalar part of a force without multipying by G-vector
-<<<<<<< HEAD
-            double_complex z = fact * fourpi * ctx_->radial_integrals().pseudo_core_radial_integral(iat, gvecs.gvec_len(ig)) *
-=======
             double_complex z = fact * fourpi * ri.value(iat, gvecs.gvec_len(ig)) *
->>>>>>> 31b6b6d2
                                std::conj(xc_pot->f_pw(ig)) * std::exp(double_complex(0.0, -twopi * (gvec * atom.position())));
 
             // get force components multiplying by cartesian G-vector ( -image part goes from formula)
@@ -141,7 +129,7 @@
         }
     }
 
-    ctx_->comm().allreduce(&forces(0,0), static_cast<int>(forces.size()));
+    ctx_.comm().allreduce(&forces(0,0), static_cast<int>(forces.size()));
 
 }
 
@@ -153,17 +141,17 @@
     PROFILE("sirius::Forces_PS::calc_ultrasoft_forces");
 
     // get main arrays
-    const mdarray<double_complex, 4> &density_matrix = density_->density_matrix();
-
-    const Periodic_function<double> *veff_full = potential_->effective_potential();
+    const mdarray<double_complex, 4> &density_matrix = density_.density_matrix();
+
+    const Periodic_function<double> *veff_full = potential_.effective_potential();
 
     // other
-    Unit_cell &unit_cell = ctx_->unit_cell();
-
-    Gvec const& gvecs = ctx_->gvec();
-
-    int gvec_count = gvecs.gvec_count(ctx_->comm().rank());
-    int gvec_offset = gvecs.gvec_offset(ctx_->comm().rank());
+    Unit_cell &unit_cell = ctx_.unit_cell();
+
+    Gvec const& gvecs = ctx_.gvec();
+
+    int gvec_count = gvecs.gvec_count(ctx_.comm().rank());
+    int gvec_offset = gvecs.gvec_offset(ctx_.comm().rank());
 
     forces.zero();
 
@@ -171,15 +159,17 @@
 
     // iterate over atoms
     #pragma omp parallel for
-    for (int ia = 0; ia < unit_cell.num_atoms(); ia++){
+    for (int ia = 0; ia < unit_cell.num_atoms(); ia++)
+    {
         Atom &atom = unit_cell.atom(ia);
 
         int iat = atom.type_id();
-        if (!unit_cell.atom_type(iat).pp_desc().augment){
+        if (!unit_cell.atom_type(iat).pp_desc().augment) {
             continue;
         }
 
-        for (int igloc = 0; igloc < gvec_count; igloc++){
+        for (int igloc = 0; igloc < gvec_count; igloc++)
+        {
             int ig = gvec_offset + igloc;
 
             // fractional form for calculation of scalar product with atomic position
@@ -191,15 +181,18 @@
 
             // scalar part of a force without multipying by G-vector and Qij
             // omega * V_conj(G) * exp(-i G Rn)
-            double_complex g_atom_part =  reduce_g_fact * ctx_->unit_cell().omega() * std::conj(veff_full->f_pw(ig)) *
+            double_complex g_atom_part =  reduce_g_fact * ctx_.unit_cell().omega() * std::conj(veff_full->f_pw(ig)) *
                     std::exp(double_complex(0.0, - twopi * (gvec * atom.position())));
 
-            const Augmentation_operator &aug_op = ctx_->augmentation_op(iat);
+            const Augmentation_operator &aug_op = ctx_.augmentation_op(iat);
 
             // iterate over trangle matrix Qij
-            for (int ib2 = 0; ib2 < atom.type().indexb().size(); ib2++){
-                for(int ib1 = 0; ib1 <= ib2; ib1++){
+            for (int ib2 = 0; ib2 < atom.type().indexb().size(); ib2++)
+            {
+                for(int ib1 = 0; ib1 <= ib2; ib1++)
+                {
                     int iqij = (ib2 * (ib2 + 1)) / 2 + ib1;
+
                     double diag_fact = ib1 == ib2 ? 1.0 : 2.0;
 
                     //  [omega * V_conj(G) * exp(-i G Rn) ] * rho_ij * Qij(G)
@@ -215,7 +208,7 @@
         }
     }
 
-    ctx_->comm().allreduce(&forces(0,0), static_cast<int>(forces.size()));
+    ctx_.comm().allreduce(&forces(0,0), static_cast<int>(forces.size()));
 }
 
 
@@ -226,24 +219,25 @@
 {
     PROFILE("sirius::Forces_PS::calc_nonlocal_forces");
 
-    mdarray<double, 2> unsym_forces( forces.size(0), forces.size(1) );
+    mdarray<double, 2> unsym_forces( forces.size(0), forces.size(1));
 
     unsym_forces.zero();
-    forces.zero() ;
-
-    auto& spl_num_kp = kset_->spl_num_kpoints();
-
-    for(int ikploc=0; ikploc < spl_num_kp.local_size() ; ikploc++){
-        K_point *kp = kset_->k_point(spl_num_kp[ikploc]);
+    forces.zero();
+
+    auto& spl_num_kp = kset_.spl_num_kpoints();
+
+    for(int ikploc=0; ikploc < spl_num_kp.local_size() ; ikploc++)
+    {
+        K_point *kp = kset_.k_point(spl_num_kp[ikploc]);
         
-        if (ctx_->gamma_point()) {
-            add_k_point_contribution_to_nonlocal3<double>(*kp, unsym_forces);
+        if (ctx_.gamma_point()) {
+            add_k_point_contribution_to_nonlocal<double>(*kp, unsym_forces);
         } else {
-            add_k_point_contribution_to_nonlocal3<double_complex>(*kp, unsym_forces);
-        }
-    }
-
-    ctx_->comm().allreduce(&unsym_forces(0,0), static_cast<int>(unsym_forces.size()));
+            add_k_point_contribution_to_nonlocal<double_complex>(*kp, unsym_forces);
+        }
+    }
+
+    ctx_.comm().allreduce(&unsym_forces(0,0), static_cast<int>(unsym_forces.size()));
 
     symmetrize_forces(unsym_forces, forces);
 }
@@ -255,14 +249,14 @@
 template<typename T>
 void init_mdarray2d(mdarray<T,2> &priv, mdarray<T,2> &orig )
 {
-    priv = mdarray<T,2>(orig.size(0),orig.size(1)); priv.zero();
+    priv = mdarray<double,2>(orig.size(0),orig.size(1)); priv.zero();
 }
 
 template<typename T>
 void add_mdarray2d(mdarray<T,2> &in, mdarray<T,2> &out)
 {
-    for(size_t i = 0; i < in.size(1); i++ ){
-        for(size_t j = 0; j < in.size(0); j++ ){
+    for(size_t i = 0; i < in.size(1); i++ ) {
+        for(size_t j = 0; j < in.size(0); j++ ) {
             out(j,i) += in(j,i);
         }
     }
@@ -274,7 +268,7 @@
 {
     PROFILE("sirius::Forces_PS::calc_ewald_forces");
 
-    Unit_cell &unit_cell = ctx_->unit_cell();
+    Unit_cell &unit_cell = ctx_.unit_cell();
 
     forces.zero();
 
@@ -284,48 +278,55 @@
     // 1 / ( 2 sigma^2 )
     double alpha = 1.5;
 
-    double prefac = (ctx_->gvec().reduced() ? 4.0 : 2.0) * (twopi / unit_cell.omega());
+    double prefac = (ctx_.gvec().reduced() ? 4.0 : 2.0) * (twopi / unit_cell.omega());
 
     //mpi
     #pragma omp parallel for reduction( + : forces )
-    for (int igloc = 0; igloc < ctx_->gvec_count(); igloc++){
-        int ig = ctx_->gvec_offset() + igloc;
-
-        if( ig == 0 ){
+    for (int igloc = 0; igloc < ctx_.gvec_count(); igloc++)
+    {
+        int ig = ctx_.gvec_offset() + igloc;
+
+        if( ig == 0 )
+        {
             continue;
         }
 
-        double g2 = std::pow(ctx_->gvec().shell_len(ctx_->gvec().shell(ig)), 2);
+        double g2 = std::pow(ctx_.gvec().shell_len(ctx_.gvec().shell(ig)), 2);
 
         // cartesian form for getting cartesian force components
-        vector3d<double> gvec_cart = ctx_->gvec().gvec_cart(ig);
+        vector3d<double> gvec_cart = ctx_.gvec().gvec_cart(ig);
 
         double_complex rho(0, 0);
 
-        for (int ja = 0; ja < unit_cell.num_atoms(); ja++){
-            rho += ctx_->gvec_phase_factor(ig, ja) * static_cast<double>(unit_cell.atom(ja).zn());
+        for (int ja = 0; ja < unit_cell.num_atoms(); ja++)
+        {
+            rho += ctx_.gvec_phase_factor(ig, ja) * static_cast<double>(unit_cell.atom(ja).zn());
         }
 
         rho = std::conj(rho);
 
-        for (int ja = 0; ja < unit_cell.num_atoms(); ja++){
-            double scalar_part = prefac * (rho * ctx_->gvec_phase_factor(ig, ja)).imag() *
+        for (int ja = 0; ja < unit_cell.num_atoms(); ja++)
+        {
+            double scalar_part = prefac * (rho * ctx_.gvec_phase_factor(ig, ja)).imag() *
                     static_cast<double>(unit_cell.atom(ja).zn()) * std::exp(-g2 / (4 * alpha) ) / g2;
 
-            for(int x: {0,1,2}){
+            for(int x: {0,1,2})
+            {
                 forces(x,ja) += scalar_part * gvec_cart[x];
             }
         }
     }
 
-    ctx_->comm().allreduce(&forces(0,0), static_cast<int>(forces.size()));
+    ctx_.comm().allreduce(&forces(0,0), static_cast<int>(forces.size()));
 
 
     double invpi = 1. / pi;
 
     #pragma omp parallel for
-    for (int ia = 0; ia < unit_cell.num_atoms(); ia++){
-        for (int i = 1; i < unit_cell.num_nearest_neighbours(ia); i++){
+    for (int ia = 0; ia < unit_cell.num_atoms(); ia++)
+    {
+        for (int i = 1; i < unit_cell.num_nearest_neighbours(ia); i++)
+        {
             int ja = unit_cell.nearest_neighbour(i, ia).atom_id;
 
             double d = unit_cell.nearest_neighbour(i, ia).distance;
@@ -338,7 +339,8 @@
                           ( gsl_sf_erfc(std::sqrt(alpha) * d) / d  +  2.0 * std::sqrt(alpha * invpi ) * std::exp( - d2 * alpha ) );
 
 
-            for(int x: {0,1,2}){
+            for(int x: {0,1,2})
+            {
                 forces(x,ia) += scalar_part * t[x];
             }
         }
@@ -350,19 +352,24 @@
 //---------------------------------------------------------------
 void Forces_PS::symmetrize_forces(mdarray<double,2>& unsym_forces, mdarray<double,2>& sym_forces )
 {
-    matrix3d<double> const& lattice_vectors = ctx_->unit_cell().symmetry().lattice_vectors();
-    matrix3d<double> const& inverse_lattice_vectors = ctx_->unit_cell().symmetry().inverse_lattice_vectors();
+    matrix3d<double> const& lattice_vectors = ctx_.unit_cell().symmetry().lattice_vectors();
+    matrix3d<double> const& inverse_lattice_vectors = ctx_.unit_cell().symmetry().inverse_lattice_vectors();
 
     sym_forces.zero();
 
     #pragma omp parallel for
-    for(int ia = 0; ia < (int)unsym_forces.size(1); ia++){
+    for(int ia = 0; ia < (int)unsym_forces.size(1); ia++)
+    {
         vector3d<double> cart_force(&unsym_forces(0,ia) );
-        vector3d<double> lat_force = inverse_lattice_vectors * (cart_force / (double)ctx_->unit_cell().symmetry().num_mag_sym());
-
-        for (int isym = 0; isym < ctx_->unit_cell().symmetry().num_mag_sym(); isym++){
-            int ja = ctx_->unit_cell().symmetry().sym_table(ia,isym);
-            auto &R = ctx_->unit_cell().symmetry().magnetic_group_symmetry(isym).spg_op.R;
+
+        vector3d<double> lat_force = inverse_lattice_vectors * (cart_force / (double)ctx_.unit_cell().symmetry().num_mag_sym());
+
+        for (int isym = 0; isym < ctx_.unit_cell().symmetry().num_mag_sym(); isym++)
+        {
+            int ja = ctx_.unit_cell().symmetry().sym_table(ia,isym);
+
+            auto &R = ctx_.unit_cell().symmetry().magnetic_group_symmetry(isym).spg_op.R;
+
             vector3d<double> rot_force = lattice_vectors * ( R * lat_force );
 
             #pragma omp atomic update
@@ -394,7 +401,7 @@
 //---------------------------------------------------------------
 mdarray<double,2> Forces_PS::sum_forces()
 {
-    mdarray<double,2> total_forces(3, ctx_->unit_cell().num_atoms());
+    mdarray<double,2> total_forces(3, ctx_.unit_cell().num_atoms());
 
     sum_forces(total_forces);
 
@@ -405,11 +412,12 @@
 
 void Forces_PS::sum_forces(mdarray<double,2>& inout_total_forces)
 {
-    if(inout_total_forces.size() != local_forces_.size()){
+    if(inout_total_forces.size() != local_forces_.size())
+    {
         TERMINATE("ERROR: Passed total forces array has wrong length!");
     }
 
-    mdarray<double,2> total_forces(3, ctx_->unit_cell().num_atoms());
+    mdarray<double,2> total_forces(3, ctx_.unit_cell().num_atoms());
 
     #pragma omp parallel for
     for(size_t i = 0; i < inout_total_forces.size(); i++ ) {
