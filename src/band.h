--- conflicted
+++ resolved
@@ -53,15 +53,6 @@
         /// BLACS grid for distributed linear algebra operations.
         BLACS_grid const& blacs_grid_;
 
-<<<<<<< HEAD
-        /// Non-zero Gaunt coefficients
-        std::unique_ptr<Gaunt_coefficients<double_complex>> gaunt_coefs_;
-        
-        /// Local part of the Hamiltonian operator.
-        std::unique_ptr<Local_operator> local_op_;
-
-=======
->>>>>>> 5b01d7f4
         /// Solve the band diagonalziation problem with single (full) variation.
         inline int solve_with_single_variation(K_point& kp__, Hamiltonian& hamiltonian__) const;
 
@@ -303,18 +294,6 @@
             , unit_cell_(ctx__.unit_cell())
             , blacs_grid_(ctx__.blacs_grid())
         {
-<<<<<<< HEAD
-            PROFILE("sirius::Band::Band");
-
-            gaunt_coefs_ = std::unique_ptr<Gaunt_coefficients<double_complex>>(
-                new Gaunt_coefficients<double_complex>(ctx_.lmax_apw(), 
-                                                       ctx_.lmax_pot(), 
-                                                       ctx_.lmax_apw(),
-                                                       SHT::gaunt_hybrid));
-
-            local_op_ = std::unique_ptr<Local_operator>(new Local_operator(ctx_, ctx_.fft_coarse()));
-=======
->>>>>>> 5b01d7f4
         }
 
         /// Solve second-variational problem.
@@ -326,39 +305,6 @@
                                    Hamiltonian& hamiltonian__,
                                    bool precompute__) const;
 
-<<<<<<< HEAD
-        //inline Eigenproblem const& std_evp_solver() const
-        //{
-        //    return *std_evp_solver_;
-        //}
-
-        //inline Eigenproblem const& gen_evp_solver() const
-        //{
-        //    return *gen_evp_solver_;
-        //}
-
-        /// Get diagonal elements of LAPW Hamiltonian.
-        inline mdarray<double, 2> get_h_diag(K_point* kp__,
-                                             double v0__,
-                                             double theta0__) const;
-
-        /// Get diagonal elements of LAPW overlap.
-        inline mdarray<double, 1> get_o_diag(K_point* kp__,
-                                             double theta0__) const;
-
-        /// Get diagonal elements of pseudopotential Hamiltonian.
-        template <typename T>
-        inline mdarray<double, 2> get_h_diag(K_point*        kp__,
-                                             Local_operator& v_loc__,
-                                             D_operator<T>&  d_op__) const;
-
-        /// Get diagonal elements of pseudopotential overlap matrix.
-        template <typename T>
-        inline mdarray<double, 1> get_o_diag(K_point*       kp__,
-                                             Q_operator<T>& q_op__) const;
-
-=======
->>>>>>> 5b01d7f4
         /// Initialize the subspace for the entire k-point set.
         inline void initialize_subspace(K_point_set& kset__,
                                         Hamiltonian&   hamiltonian__) const;
