
/** \file band.h
    \brief Setup and solve first- and second-variational eigen value problem.
*/

namespace sirius
{

/// Descriptor of the APW+lo basis function

/** APW+lo basis consists of two different sets of functions: APW functions \f$ \varphi_{{\bf G+k}} \f$ defined over 
    entire unit cell:
    \f[
        \varphi_{{\bf G+k}}({\bf r}) = \left\{ \begin{array}{ll}
        \displaystyle \sum_{L} \sum_{\nu=1}^{O_{\ell}^{\alpha}} a_{L\nu}^{\alpha}({\bf G+k})u_{\ell \nu}^{\alpha}(r) 
        Y_{\ell m}(\hat {\bf r}) & {\bf r} \in {\rm MT} \alpha \\
        \displaystyle \frac{1}{\sqrt  \Omega} e^{i({\bf G+k}){\bf r}} & {\bf r} \in {\rm I} \end{array} \right.
    \f]  
    and Bloch sums of local orbitals defined inside muffin-tin spheres only:
    \f[
        \begin{array}{ll} \displaystyle \varphi_{j{\bf k}}({\bf r})=\sum_{{\bf T}} e^{i{\bf kT}} 
        \varphi_{j}({\bf r - T}) & {\rm {\bf r} \in MT} \end{array}
    \f]
    Each local orbital is composed of radial and angular parts:
    \f[
        \varphi_{j}({\bf r}) = \phi_{\ell_j}^{\zeta_j,\alpha_j}(r) Y_{\ell_j m_j}(\hat {\bf r})
    \f]
    Radial part of local orbital is defined as a linear combination of radial functions (minimum two radial functions 
    are required) such that local orbital vanishes at the sphere boundary:
    \f[
        \phi_{\ell}^{\zeta, \alpha}(r) = \sum_{p}\gamma_{p}^{\zeta,\alpha} u_{\ell \nu_p}^{\alpha}(r)  
    \f]
    
    Arbitrary number of local orbitals may be introduced for each angular quantum number.

    Radial functions are m-th order (with zero-order being a function itself) energy derivatives of the radial 
    Schrödinger equation:
    \f[
        u_{\ell \nu}^{\alpha}(r) = \frac{\partial^{m_{\nu}}}{\partial^{m_{\nu}}E}u_{\ell}^{\alpha}(r,E)\Big|_{E=E_{\nu}}
    \f]
*/
struct apwlo_basis_descriptor
{
    //int global_index;
    int igk;
    int ig;
    int ia;
    int l;
    int lm;
    int order;
    int idxrf;
};

class Band
{
    private:

        /// Global set of parameters
        Global& parameters_;
    
        /// Non-zero Gaunt coefficients
        mdarray<std::vector< std::pair<int, complex16> >, 2> complex_gaunt_packed_;
       
        /// Block-cyclic distribution of the first-variational states along columns of the MPI grid
        splindex<block_cyclic, scalapack_nb> spl_fv_states_col_;
        
        splindex<block_cyclic, scalapack_nb> spl_fv_states_row_;
        
        splindex<block_cyclic, scalapack_nb> spl_spinor_wf_col_;
        
        splindex<block> sub_spl_spinor_wf_;
        
        int num_fv_states_row_up_;
        
        int num_fv_states_row_dn_;

        int rank_col_;

        int num_ranks_col_;

        int dim_col_;

        int rank_row_;

        int num_ranks_row_;

        int dim_row_;

        int num_ranks_;
        
        /// BLACS communication context
        int blacs_context_;
        
        template <typename T>
        inline void sum_L3_complex_gaunt(int lm1, int lm2, T* v, complex16& zsum)
        {
            for (int k = 0; k < (int)complex_gaunt_packed_(lm1, lm2).size(); k++)
                zsum += complex_gaunt_packed_(lm1, lm2)[k].second * v[complex_gaunt_packed_(lm1, lm2)[k].first];
        }

        /// Apply the muffin-tin part of the first-variational Hamiltonian to the apw basis function
        
        /** The following vector is computed:
            \f[
              b_{L_2 \nu_2}^{\alpha}({\bf G'}) = \sum_{L_1 \nu_1} \sum_{L_3} 
                a_{L_1\nu_1}^{\alpha*}({\bf G'}) 
                \langle u_{\ell_1\nu_1}^{\alpha} | h_{L3}^{\alpha} |  u_{\ell_2\nu_2}^{\alpha}  
                \rangle  \langle Y_{L_1} | R_{L_3} | Y_{L_2} \rangle +  
                \frac{1}{2} \sum_{\nu_1} a_{L_2\nu_1}^{\alpha *}({\bf G'})
                u_{\ell_2\nu_1}^{\alpha}(R_{\alpha})
                u_{\ell_2\nu_2}^{'\alpha}(R_{\alpha})R_{\alpha}^{2}
            \f] 
        */
        template <spin_block sblock>
        void apply_hmt_to_apw(int num_gkvec_row, mdarray<complex16, 2>& apw, mdarray<complex16, 2>& hapw)
        {
            Timer t("sirius::Band::apply_hmt_to_apw");
           
            #pragma omp parallel default(shared)
            {
                std::vector<complex16> zv(num_gkvec_row);
                
                #pragma omp for
                for (int ia = 0; ia < parameters_.num_atoms(); ia++)
                {
                    Atom* atom = parameters_.atom(ia);
                    AtomType* type = atom->type();

                    for (int j2 = 0; j2 < type->mt_aw_basis_size(); j2++)
                    {
                        memset(&zv[0], 0, num_gkvec_row * sizeof(complex16));

                        int lm2 = type->indexb(j2).lm;
                        int idxrf2 = type->indexb(j2).idxrf;

                        for (int j1 = 0; j1 < type->mt_aw_basis_size(); j1++)
                        {
                            int lm1 = type->indexb(j1).lm;
                            int idxrf1 = type->indexb(j1).idxrf;
                            
                            complex16 zsum(0.0, 0.0);
                            
                            if (sblock == nm) 
                                sum_L3_complex_gaunt(lm1, lm2, atom->h_radial_integral(idxrf1, idxrf2), zsum);
                            
                            if (abs(zsum) > 1e-14) 
                            {
                                for (int ig = 0; ig < num_gkvec_row; ig++) 
                                    zv[ig] += zsum * apw(ig, atom->offset_aw() + j1); 
                            }
                        } // j1
                         
                        if (sblock != ud)
                        {
                            int l2 = type->indexb(j2).l;
                            int order2 = type->indexb(j2).order;
                            
                            for (int order1 = 0; order1 < (int)type->aw_descriptor(l2).size(); order1++)
                            {
                                double t1 = 0.5 * pow(type->mt_radius(), 2) * 
                                            atom->symmetry_class()->aw_surface_dm(l2, order1, 0) * 
                                            atom->symmetry_class()->aw_surface_dm(l2, order2, 1);
                                
                                for (int ig = 0; ig < num_gkvec_row; ig++) 
                                    zv[ig] += t1 * apw(ig, atom->offset_aw() + type->indexb_by_lm_order(lm2, order1));
                            }
                        }

                        memcpy(&hapw(0, atom->offset_aw() + j2), &zv[0], num_gkvec_row * sizeof(complex16));

                    } // j2
                }
            }
        }

        /// Setup the Hamiltonian matrix in APW+lo basis

        /** The Hamiltonian matrix has the following expression:
            \f[
                H_{\mu' \mu} = \langle \varphi_{\mu'} | \hat H | \varphi_{\mu} \rangle
            \f]

            \f[
                H_{\mu' \mu}=\langle \varphi_{\mu' } | \hat H | \varphi_{\mu } \rangle  = 
                \left( \begin{array}{cc} 
                   H_{\bf G'G} & H_{{\bf G'}j} \\
                   H_{j'{\bf G}} & H_{j'j}
                \end{array} \right)
            \f]
        */
        template <spin_block sblock> 
        void set_fv_h(const std::vector<apwlo_basis_descriptor>& apwlo_basis_descriptors_row,
                      const int                                  apwlo_basis_size_row,
                      const int                                  num_gkvec_row,
                      const std::vector<apwlo_basis_descriptor>& apwlo_basis_descriptors_col,
                      const int                                  apwlo_basis_size_col,
                      const int                                  num_gkvec_col,
                      const int                                  apw_offset_col,
                      mdarray<double, 2>&                        gkvec,
                      mdarray<complex16, 2>&                     apw, 
                      PeriodicFunction<double>*                  effective_potential,
                      mdarray<complex16, 2>&                     h)
        {
            Timer t("sirius::Band::set_h");

            mdarray<complex16, 2> hapw(num_gkvec_row, parameters_.mt_aw_basis_size());

            apply_hmt_to_apw<sblock>(num_gkvec_row, apw, hapw);

            // apw-apw block
            gemm<cpu>(0, 2, num_gkvec_row, num_gkvec_col, parameters_.mt_aw_basis_size(), complex16(1, 0), 
                      &hapw(0, 0), hapw.ld(), &apw(apw_offset_col, 0), apw.ld(), complex16(0, 0), &h(0, 0), h.ld());

            // apw-lo block
            for (int icol = num_gkvec_col; icol < apwlo_basis_size_col; icol++)
            {
                int ia = apwlo_basis_descriptors_col[icol].ia;
                Atom* atom = parameters_.atom(ia);
                AtomType* type = atom->type();

                int lm = apwlo_basis_descriptors_col[icol].lm;
                int idxrf = apwlo_basis_descriptors_col[icol].idxrf;
                
                for (int j1 = 0; j1 < type->mt_aw_basis_size(); j1++) 
                {
                    int lm1 = type->indexb(j1).lm;
                    int idxrf1 = type->indexb(j1).idxrf;
                            
                    complex16 zsum(0, 0);
                            
                    if (sblock == nm)
                        sum_L3_complex_gaunt(lm1, lm, atom->h_radial_integral(idxrf, idxrf1), zsum);
        
                    if (abs(zsum) > 1e-14)
                    {
                        for (int igkloc = 0; igkloc < num_gkvec_row; igkloc++)
                            h(igkloc, icol) += zsum * apw(igkloc, atom->offset_aw() + j1);
                    }
                }
            }

            // lo-apw block
            std::vector<complex16> ztmp(num_gkvec_col);
            for (int irow = num_gkvec_row; irow < apwlo_basis_size_row; irow++)
            {
                int ia = apwlo_basis_descriptors_row[irow].ia;
                Atom* atom = parameters_.atom(ia);
                AtomType* type = atom->type();

                int lm = apwlo_basis_descriptors_row[irow].lm;
                int idxrf = apwlo_basis_descriptors_row[irow].idxrf;

                memset(&ztmp[0], 0, num_gkvec_col * sizeof(complex16));
                
                for (int j1 = 0; j1 < type->mt_aw_basis_size(); j1++) 
                {
                    int lm1 = type->indexb(j1).lm;
                    int idxrf1 = type->indexb(j1).idxrf;
                            
                    complex16 zsum(0, 0);
                            
                    if (sblock == nm)
                        sum_L3_complex_gaunt(lm, lm1, atom->h_radial_integral(idxrf, idxrf1), zsum);
        
                    if (abs(zsum) > 1e-14)
                    {
                        for (int igkloc = 0; igkloc < num_gkvec_col; igkloc++)
                            ztmp[igkloc] += zsum * conj(apw(apw_offset_col + igkloc, atom->offset_aw() + j1));
                    }
                }

                for (int igkloc = 0; igkloc < num_gkvec_col; igkloc++)
                    h(irow, igkloc) += ztmp[igkloc]; 
            }

            // lo-lo block
            for (int icol = num_gkvec_col; icol < apwlo_basis_size_col; icol++)
            {
                int ia = apwlo_basis_descriptors_col[icol].ia;
                int lm2 = apwlo_basis_descriptors_col[icol].lm; 
                int idxrf2 = apwlo_basis_descriptors_col[icol].idxrf; 

                for (int irow = num_gkvec_row; irow < apwlo_basis_size_row; irow++)
                    if (ia == apwlo_basis_descriptors_row[irow].ia)
                    {
                        Atom* atom = parameters_.atom(ia);
                        int lm1 = apwlo_basis_descriptors_row[irow].lm; 
                        int idxrf1 = apwlo_basis_descriptors_row[irow].idxrf; 

                        complex16 zsum(0, 0);
        
                        if (sblock == nm)
                            sum_L3_complex_gaunt(lm1, lm2, atom->h_radial_integral(idxrf1, idxrf2), zsum);

                        h(irow, icol) += zsum;
                    }
            }

            Timer *t1 = new Timer("sirius::Band::set_h:it");
            for (int igkloc2 = 0; igkloc2 < num_gkvec_col; igkloc2++) // loop over columns
            {
                double v2[3];
                double v2c[3];
                for (int x = 0; x < 3; x++) v2[x] = gkvec(x, apwlo_basis_descriptors_col[igkloc2].igk);
                parameters_.get_coordinates<cartesian, reciprocal>(v2, v2c);

                for (int igkloc1 = 0; igkloc1 < num_gkvec_row; igkloc1++) // for each column loop over rows
                {
                    int ig12 = parameters_.index_g12(apwlo_basis_descriptors_row[igkloc1].ig,
                                                     apwlo_basis_descriptors_col[igkloc2].ig);
                    double v1[3];
                    double v1c[3];
                    for (int x = 0; x < 3; x++) v1[x] = gkvec(x, apwlo_basis_descriptors_row[igkloc1].igk);
                    parameters_.get_coordinates<cartesian, reciprocal>(v1, v1c);
                    
                    double t1 = 0.5 * scalar_product(v1c, v2c);
                                       
                    if (sblock == nm)
                        h(igkloc1, igkloc2) += (effective_potential->f_pw(ig12) + 
                                                t1 * parameters_.step_function_pw(ig12));
                }
            }
            delete t1;

            if ((debug_level > 0) && (eigen_value_solver != scalapack))
            {
                // check hermiticity
                if (apwlo_basis_descriptors_row[0].igk == apwlo_basis_descriptors_col[0].igk)
                {
                    int n = std::min(apwlo_basis_size_col, apwlo_basis_size_row);

                    for (int i = 0; i < n; i++)
                        for (int j = 0; j < n; j++)
                            if (abs(h(j, i) - conj(h(i, j))) > 1e-12)
                            {
                                std::stringstream s;
                                s << "Hamiltonian matrix is not hermitian for the following elements : " 
                                  << i << " " << j << ", difference : " << abs(h(j, i) - conj(h(i, j)));
                                warning(__FILE__, __LINE__, s, 0);
                            }
                }
            }
        }
        
        /// Setup the overlap matrix in the APW+lo basis

        /** The overlap matrix has the following expression:
            \f[
                O_{\mu' \mu} = \langle \varphi_{\mu'} | \varphi_{\mu} \rangle
            \f]
            APW-APW block:
            \f[
                O_{{\bf G'} {\bf G}}^{\bf k} = \sum_{\alpha} \sum_{L\nu} a_{L\nu}^{\alpha *}({\bf G'+k}) 
                a_{L\nu}^{\alpha}({\bf G+k})
            \f]
            
            APW-lo block:
            \f[
                O_{{\bf G'} j}^{\bf k} = \sum_{\nu'} a_{\ell_j m_j \nu'}^{\alpha_j *}({\bf G'+k}) 
                \langle u_{\ell_j \nu'}^{\alpha_j} | \phi_{\ell_j}^{\zeta_j \alpha_j} \rangle
            \f]

            lo-APW block:
            \f[
                O_{j' {\bf G}}^{\bf k} = 
                \sum_{\nu'} \langle \phi_{\ell_{j'}}^{\zeta_{j'} \alpha_{j'}} | u_{\ell_{j'} \nu'}^{\alpha_{j'}} \rangle
                a_{\ell_{j'} m_{j'} \nu'}^{\alpha_{j'}}({\bf G+k}) 
            \f]

            lo-lo block:
            \f[
                O_{j' j}^{\bf k} = \langle \phi_{\ell_{j'}}^{\zeta_{j'} \alpha_{j'}} | 
                \phi_{\ell_{j}}^{\zeta_{j} \alpha_{j}} \rangle \delta_{\alpha_{j'} \alpha_j} 
                \delta_{\ell_{j'} \ell_j} \delta_{m_{j'} m_j}
            \f]

        */
        void set_fv_o(const std::vector<apwlo_basis_descriptor>& apwlo_basis_descriptors_row,
                      const int                                  apwlo_basis_size_row,
                      const int                                  num_gkvec_row,
                      const std::vector<apwlo_basis_descriptor>& apwlo_basis_descriptors_col,
                      const int                                  apwlo_basis_size_col,
                      const int                                  num_gkvec_col,
                      const int                                  apw_col_offset,
                      mdarray<complex16, 2>&                     apw, 
                      mdarray<complex16, 2>&                     o)
        {
            Timer t("sirius::Band::set_o");
            
            // compute APW-APW block
            gemm<cpu>(0, 2, num_gkvec_row, num_gkvec_col, parameters_.mt_aw_basis_size(), complex16(1, 0), 
                      &apw(0, 0), apw.ld(), &apw(apw_col_offset, 0), apw.ld(), complex16(0, 0), &o(0, 0), o.ld()); 

            // TODO: multithread 

            // apw-lo block 
            for (int icol = num_gkvec_col; icol < apwlo_basis_size_col; icol++)
            {
                int ia = apwlo_basis_descriptors_col[icol].ia;
                Atom* atom = parameters_.atom(ia);
                AtomType* type = atom->type();

                int l = apwlo_basis_descriptors_col[icol].l;
                int lm = apwlo_basis_descriptors_col[icol].lm;
                int order = apwlo_basis_descriptors_col[icol].order;

                for (int order1 = 0; order1 < (int)type->aw_descriptor(l).size(); order1++)
                    for (int igkloc = 0; igkloc < num_gkvec_row; igkloc++)
                        o(igkloc, icol) += atom->symmetry_class()->o_radial_integral(l, order1, order) * 
                                           apw(igkloc, atom->offset_aw() + type->indexb_by_lm_order(lm, order1));
            }

            // lo-apw block 
            for (int irow = num_gkvec_row; irow < apwlo_basis_size_row; irow++)
            {
                int ia = apwlo_basis_descriptors_row[irow].ia;
                Atom* atom = parameters_.atom(ia);
                AtomType* type = atom->type();

                int l = apwlo_basis_descriptors_row[irow].l;
                int lm = apwlo_basis_descriptors_row[irow].lm;
                int order = apwlo_basis_descriptors_row[irow].order;

                for (int order1 = 0; order1 < (int)type->aw_descriptor(l).size(); order1++)
                    for (int igkloc = 0; igkloc < num_gkvec_col; igkloc++)
                        o(irow, igkloc) += atom->symmetry_class()->o_radial_integral(l, order, order1) * 
                                           conj(apw(igkloc, atom->offset_aw() + type->indexb_by_lm_order(lm, order1)));
            }

            // lo-lo block
            for (int irow = num_gkvec_row; irow < apwlo_basis_size_row; irow++)
                for (int icol = num_gkvec_col; icol < apwlo_basis_size_col; icol++)
                    if ((apwlo_basis_descriptors_col[icol].ia == apwlo_basis_descriptors_row[irow].ia) &&
                        (apwlo_basis_descriptors_col[icol].lm == apwlo_basis_descriptors_row[irow].lm))
                    {
                        int ia = apwlo_basis_descriptors_row[irow].ia;
                        Atom* atom = parameters_.atom(ia);
                        int l = apwlo_basis_descriptors_row[irow].l;
                        int order1 = apwlo_basis_descriptors_row[irow].order; 
                        int order2 = apwlo_basis_descriptors_col[icol].order; 
                        o(irow, icol) += atom->symmetry_class()->o_radial_integral(l, order1, order2);
                    }
                    
            Timer t1("sirius::Band::set_o:it");
            for (int igkloc2 = 0; igkloc2 < num_gkvec_col; igkloc2++) // loop over columns
                for (int igkloc1 = 0; igkloc1 < num_gkvec_row; igkloc1++) // for each column loop over rows
                {
                    int ig12 = parameters_.index_g12(apwlo_basis_descriptors_row[igkloc1].ig,
                                                     apwlo_basis_descriptors_col[igkloc2].ig);
                    o(igkloc1, igkloc2) += parameters_.step_function_pw(ig12);
                }

            if ((debug_level > 0) && (eigen_value_solver != scalapack))
            {
                if (apwlo_basis_descriptors_row[0].igk == apwlo_basis_descriptors_col[0].igk)
                {
                    int n = std::min(apwlo_basis_size_col, apwlo_basis_size_row);

                    for (int i = 0; i < n; i++)
                        for (int j = 0; j < n; j++)
                            if (abs(o(j, i) - conj(o(i, j))) > 1e-12)
                                printf("Overlap matrix is not hermitian\n");
                }
            }
        }
        
        // assumes that hpsi is zero on input
        void apply_magnetic_field(mdarray<complex16, 2>& fv_states, int mtgk_size, int num_gkvec, int* fft_index, 
                                  PeriodicFunction<double>* effective_magnetic_field[3], mdarray<complex16, 3>& hpsi)
        {
            assert(hpsi.size(2) >= 2);
            assert(fv_states.size(0) == hpsi.size(0));
            assert(fv_states.size(1) == hpsi.size(1));

            Timer t("sirius::Band::apply_magnetic_field");

            complex16 zzero = complex16(0, 0);
            complex16 zone = complex16(1, 0);
            complex16 zi = complex16(0, 1);

            mdarray<complex16, 3> zm(parameters_.max_mt_basis_size(), parameters_.max_mt_basis_size(), 
                                     parameters_.num_mag_dims());
                    
            for (int ia = 0; ia < parameters_.num_atoms(); ia++)
            {
                int offset = parameters_.atom(ia)->offset_wf();
                int mt_basis_size = parameters_.atom(ia)->type()->mt_basis_size();
                
                zm.zero();
        
                for (int j2 = 0; j2 < mt_basis_size; j2++)
                {
                    int lm2 = parameters_.atom(ia)->type()->indexb(j2).lm;
                    int idxrf2 = parameters_.atom(ia)->type()->indexb(j2).idxrf;
                    
                    for (int i = 0; i < parameters_.num_mag_dims(); i++)
                    {
                        for (int j1 = 0; j1 <= j2; j1++)
                        {
                            int lm1 = parameters_.atom(ia)->type()->indexb(j1).lm;
                            int idxrf1 = parameters_.atom(ia)->type()->indexb(j1).idxrf;

                            sum_L3_complex_gaunt(lm1, lm2, parameters_.atom(ia)->b_radial_integral(idxrf1, idxrf2, i), 
                                                 zm(j1, j2, i));
                        }
                    }
                }
                // compute bwf = B_z*|wf_j>
                hemm<cpu>(0, 0, mt_basis_size, spl_fv_states_col_.local_size(), zone, &zm(0, 0, 0), zm.ld(), 
                          &fv_states(offset, 0), fv_states.ld(), zzero, &hpsi(offset, 0, 0), hpsi.ld());
                
                // compute bwf = (B_x - iB_y)|wf_j>
                if (hpsi.size(2) >= 3)
                {
                    // reuse first (z) component of zm matrix to store (Bx - iBy)
                    for (int j2 = 0; j2 < mt_basis_size; j2++)
                    {
                        for (int j1 = 0; j1 <= j2; j1++)
                            zm(j1, j2, 0) = zm(j1, j2, 1) - zi * zm(j1, j2, 2);
                        
                        for (int j1 = j2 + 1; j1 < mt_basis_size; j1++)
                            zm(j1, j2, 0) = conj(zm(j2, j1, 1)) - zi * conj(zm(j2, j1, 2));
                    }
                      
                    gemm<cpu>(0, 0, mt_basis_size, spl_fv_states_col_.local_size(), mt_basis_size, zone, &zm(0, 0, 0), 
                              zm.ld(), &fv_states(offset, 0), fv_states.ld(), zzero, &hpsi(offset, 0, 2), hpsi.ld());
                }
                
                // compute bwf = (B_x + iB_y)|wf_j>
                if ((hpsi.size(2)) == 4 && (eigen_value_solver == scalapack))
                {
                    // reuse first (z) component of zm matrix to store (Bx + iBy)
                    for (int j2 = 0; j2 < mt_basis_size; j2++)
                    {
                        for (int j1 = 0; j1 <= j2; j1++)
                            zm(j1, j2, 0) = zm(j1, j2, 1) + zi * zm(j1, j2, 2);
                        
                        for (int j1 = j2 + 1; j1 < mt_basis_size; j1++)
                            zm(j1, j2, 0) = conj(zm(j2, j1, 1)) + zi * conj(zm(j2, j1, 2));
                    }
                      
                    gemm<cpu>(0, 0, mt_basis_size, spl_fv_states_col_.local_size(), mt_basis_size, zone, &zm(0, 0, 0), 
                              zm.ld(), &fv_states(offset, 0), fv_states.ld(), zzero, &hpsi(offset, 0, 3), hpsi.ld());
                }
            }
            
            Timer *t1 = new Timer("sirius::Band::apply_magnetic_field:it");
            #pragma omp parallel default(shared)
            {        
                int thread_id = omp_get_thread_num();
                
                std::vector<complex16> psi_it(parameters_.fft().size());
                std::vector<complex16> hpsi_it(parameters_.fft().size());
                
                #pragma omp for
                for (int i = 0; i < spl_fv_states_col_.local_size(); i++)
                {
                    parameters_.fft().input(num_gkvec, fft_index, &fv_states(parameters_.mt_basis_size(), i), 
                                            thread_id);
                    parameters_.fft().transform(1, thread_id);
                    parameters_.fft().output(&psi_it[0], thread_id);
                                                
                    for (int ir = 0; ir < parameters_.fft().size(); ir++)
                        hpsi_it[ir] = psi_it[ir] * effective_magnetic_field[0]->f_it(ir) * 
                                      parameters_.step_function(ir);
                    
                    parameters_.fft().input(&hpsi_it[0], thread_id);
                    parameters_.fft().transform(-1, thread_id);
                    parameters_.fft().output(num_gkvec, fft_index, &hpsi(parameters_.mt_basis_size(), i, 0), thread_id); 

                    if (hpsi.size(2) >= 3)
                    {
                        for (int ir = 0; ir < parameters_.fft().size(); ir++)
                            hpsi_it[ir] = psi_it[ir] * (effective_magnetic_field[1]->f_it(ir) - 
                                                        zi * effective_magnetic_field[2]->f_it(ir)) * 
                                                       parameters_.step_function(ir);
                        
                        parameters_.fft().input(&hpsi_it[0], thread_id);
                        parameters_.fft().transform(-1, thread_id);
                        parameters_.fft().output(num_gkvec, fft_index, &hpsi(parameters_.mt_basis_size(), i, 2), 
                                                 thread_id); 
                    }
                    
                    if ((hpsi.size(2)) == 4 && (eigen_value_solver == scalapack))
                    {
                        for (int ir = 0; ir < parameters_.fft().size(); ir++)
                            hpsi_it[ir] = psi_it[ir] * (effective_magnetic_field[1]->f_it(ir) + 
                                                        zi * effective_magnetic_field[2]->f_it(ir)) * 
                                                       parameters_.step_function(ir);
                        
                        parameters_.fft().input(&hpsi_it[0], thread_id);
                        parameters_.fft().transform(-1, thread_id);
                        parameters_.fft().output(num_gkvec, fft_index, &hpsi(parameters_.mt_basis_size(), i, 3), 
                                                 thread_id); 
                    }
                }
            }
            delete t1;
           
            // copy Bz|\psi> to -Bz|\psi>
            for (int i = 0; i < spl_fv_states_col_.local_size(); i++)
                for (int j = 0; j < mtgk_size; j++)
                    hpsi(j, i, 1) = -hpsi(j, i, 0);
        }

        /// Apply SO correction to the scalar wave functions

        /** Raising lowering operators:
            \f[
                L_{\pm} Y_{\ell m}= (L_x \pm i L_y) Y_{\ell m}  = \sqrt{\ell(\ell+1) - m(m \pm 1)} Y_{\ell m \pm 1}
            \f]
        */
        void apply_so_correction(mdarray<complex16, 2>& fv_states, mdarray<complex16, 3>& hpsi)
        {
            Timer t("sirius::Band::apply_so_correction");

            for (int ia = 0; ia < parameters_.num_atoms(); ia++)
            {
                AtomType* type = parameters_.atom(ia)->type();

                int offset = parameters_.atom(ia)->offset_wf();

                for (int l = 0; l <= parameters_.lmax_apw(); l++)
                {
                    int nrf = type->indexr().num_rf(l);

                    for (int order1 = 0; order1 < nrf; order1++)
                    {
                        for (int order2 = 0; order2 < nrf; order2++)
                        {
                            double sori = parameters_.atom(ia)->symmetry_class()->so_radial_integral(l, order1, order2);
                            
                            for (int m = -l; m <= l; m++)
                            {
                                int idx1 = type->indexb_by_l_m_order(l, m, order1);
                                int idx2 = type->indexb_by_l_m_order(l, m, order2);
                                int idx3 = (m + l != 0) ? type->indexb_by_l_m_order(l, m - 1, order2) : 0;
                                int idx4 = (m - l != 0) ? type->indexb_by_l_m_order(l, m + 1, order2) : 0;

                                for (int ist = 0; ist < spl_fv_states_col_.local_size(); ist++)
                                {
                                    complex16 z1 = fv_states(offset + idx2, ist) * double(m) * sori;
                                    hpsi(offset + idx1, ist, 0) += z1;
                                    hpsi(offset + idx1, ist, 1) -= z1;
                                    // apply L_{-} operator
                                    if (m + l) hpsi(offset + idx1, ist, 2) += fv_states(offset + idx3, ist) * sori * 
                                                                              sqrt(double(l * (l + 1) - m * (m - 1)));
                                    // apply L_{+} operator
                                    if (m - l) hpsi(offset + idx1, ist, 3) += fv_states(offset + idx4, ist) * sori * 
                                                                              sqrt(double(l * (l + 1) - m * (m + 1)));
                                }
                            }
                        }
                    }
                }
            }
        }

        /// Apply UJ correction to scalar wave functions
        template <spin_block sblock>
        void apply_uj_correction(mdarray<complex16, 2>& fv_states, mdarray<complex16, 3>& hpsi)
        {
            Timer t("sirius::Band::apply_uj_correction");

            for (int ia = 0; ia < parameters_.num_atoms(); ia++)
            {
                if (parameters_.atom(ia)->apply_uj_correction())
                {
                    AtomType* type = parameters_.atom(ia)->type();

                    int offset = parameters_.atom(ia)->offset_wf();

                    int l = parameters_.atom(ia)->uj_correction_l();

                    int nrf = type->indexr().num_rf(l);

                    for (int order2 = 0; order2 < nrf; order2++)
                    {
                        for (int lm2 = lm_by_l_m(l, -l); lm2 <= lm_by_l_m(l, l); lm2++)
                        {
                            int idx2 = type->indexb_by_lm_order(lm2, order2);
                            for (int order1 = 0; order1 < nrf; order1++)
                            {
                                double ori = parameters_.atom(ia)->symmetry_class()->o_radial_integral(l, order2, order1);
                                
                                for (int ist = 0; ist < spl_fv_states_col_.local_size(); ist++)
                                {
                                    for (int lm1 = lm_by_l_m(l, -l); lm1 <= lm_by_l_m(l, l); lm1++)
                                    {
                                        int idx1 = type->indexb_by_lm_order(lm1, order1);
                                        complex16 z1 = fv_states(offset + idx1, ist) * ori;

                                        if (sblock == uu)
                                            hpsi(offset + idx2, ist, 0) += z1 * 
                                                parameters_.atom(ia)->uj_correction_matrix(lm2, lm1, 0, 0);

                                        if (sblock == dd)
                                            hpsi(offset + idx2, ist, 1) += z1 *
                                                parameters_.atom(ia)->uj_correction_matrix(lm2, lm1, 1, 1);

                                        if (sblock == ud)
                                            hpsi(offset + idx2, ist, 2) += z1 *
                                                parameters_.atom(ia)->uj_correction_matrix(lm2, lm1, 0, 1);
                                        
                                        if (sblock == du)
                                            hpsi(offset + idx2, ist, 3) += z1 *
                                                parameters_.atom(ia)->uj_correction_matrix(lm2, lm1, 1, 0);
                                    }
                                }
                            }
                        }
                    }
                }
            }
        }
        
        void init_blacs_context()
        {
            mdarray<int, 2> map_ranks(num_ranks_row_, num_ranks_col_);
            int rc = (1 << dim_row_) | 1 << (dim_col_);
            for (int i1 = 0; i1 < num_ranks_col_; i1++)
                for (int i0 = 0; i0 < num_ranks_row_; i0++)
                    map_ranks(i0, i1) = parameters_.mpi_grid().cart_rank(parameters_.mpi_grid().communicator(rc), 
                                                                         intvec(i0, i1));
 
            // create BLACS context
            blacs_context_ = Csys2blacs_handle(parameters_.mpi_grid().communicator(rc));

            // create grid of MPI ranks 
            Cblacs_gridmap(&blacs_context_, map_ranks.get_ptr(), map_ranks.ld(), num_ranks_row_, num_ranks_col_);

            // check the grid
            int nrow, ncol, irow, icol;
            Cblacs_gridinfo(blacs_context_, &nrow, &ncol, &irow, &icol);
            if ((rank_row_ != irow) || (rank_col_ != icol) || (num_ranks_row_ != nrow) || (num_ranks_col_ != ncol)) 
                error(__FILE__, __LINE__, "wrong grid", fatal_err);
        }

        void init()
        {
            complex_gaunt_packed_.set_dimensions(parameters_.lmmax_apw(), parameters_.lmmax_apw());
            complex_gaunt_packed_.allocate();

            for (int l1 = 0; l1 <= parameters_.lmax_apw(); l1++) 
            for (int m1 = -l1; m1 <= l1; m1++)
            {
                int lm1 = lm_by_l_m(l1, m1);
                for (int l2 = 0; l2 <= parameters_.lmax_apw(); l2++)
                for (int m2 = -l2; m2 <= l2; m2++)
                {
                    int lm2 = lm_by_l_m(l2, m2);
                    for (int l3 = 0; l3 <= parameters_.lmax_pot(); l3++)
                    for (int m3 = -l3; m3 <= l3; m3++)
                    {
                        int lm3 = lm_by_l_m(l3, m3);
                        complex16 z = SHT::complex_gaunt(l1, l3, l2, m1, m3, m2);
                        if (abs(z) > 1e-12) complex_gaunt_packed_(lm1, lm2).push_back(std::pair<int,complex16>(lm3, z));
                    }
                }
            }
            
            // distribue first-variational states
            spl_fv_states_col_.split(parameters_.num_fv_states(), num_ranks_col_, rank_col_);
           
            spl_spinor_wf_col_.split(parameters_.num_bands(), num_ranks_col_, rank_col_);
            
            // split along rows 
            sub_spl_spinor_wf_.split(spl_spinor_wf_col_.local_size(), num_ranks_row_, rank_row_);
            
            if (parameters_.num_mag_dims() != 3)
            {
                spl_fv_states_row_.split(parameters_.num_fv_states(), num_ranks_row_, rank_row_);
                
                num_fv_states_row_up_ = num_fv_states_row_dn_ = spl_fv_states_row_.local_size();
            }
            else
            {
                spl_fv_states_row_.split(parameters_.num_fv_states() * parameters_.num_spins(), num_ranks_row_, 
                                         rank_row_);

                num_fv_states_row_up_ = 0;
                num_fv_states_row_dn_ = 0;

                for (int i = 0; i < spl_fv_states_row_.local_size(); i++)
                {
                    int j = spl_fv_states_row_[i];
                    if (j < parameters_.num_fv_states()) 
                    {
                        num_fv_states_row_up_++;
                    }
                    else
                    {
                        num_fv_states_row_dn_++;
                    }
                }
            }

            // check if the distribution of fv states is consistent with the distribtion of spinor wave functions
            for (int ispn = 0; ispn < parameters_.num_spins(); ispn++)
                for (int i = 0; i < spl_fv_states_col_.local_size(); i++)
                    if (spl_spinor_wf_col_[i + ispn * spl_fv_states_col_.local_size()] != 
                        (spl_fv_states_col_[i] + ispn * parameters_.num_fv_states()))
                        error(__FILE__, __LINE__, "Wrong distribution of wave-functions");
            
            if ((verbosity_level > 0) && (Platform::mpi_rank() == 0))
            {
                printf("\n");
                printf("table of column distribution of first-variational states\n");
                printf("(columns of the table correspond to MPI ranks)\n");
                for (int i0 = 0; i0 < spl_fv_states_col_.local_size(0); i0++)
                {
                    for (int i1 = 0; i1 < num_ranks_col_; i1++)
                        printf("%6i", spl_fv_states_col_.global_index(i0, i1));
                    printf("\n");
                }
                
                /*printf("\n");
                printf("table of row distribution of first-variational states\n");
                printf("columns of the table correspond to MPI ranks\n");
                for (int i0 = 0; i0 < fv_states_distribution_row_.size(0); i0++)
                {
                    for (int i1 = 0; i1 < fv_states_distribution_row_.size(1); i1++)
                        printf("%6i", fv_states_distribution_row_(i0, i1));
                    printf("\n");
                }*/

                printf("\n");
                printf("First-variational states index -> (local index, rank) for column distribution\n");
                for (int i = 0; i < parameters_.num_fv_states(); i++)
                    printf("%6i -> (%6i %6i)\n", i, spl_fv_states_col_.location(0, i), 
                                                    spl_fv_states_col_.location(1, i));
                
                printf("\n");
                printf("table of column distribution of spinor wave functions\n");
                printf("(columns of the table correspond to MPI ranks)\n");
                for (int i0 = 0; i0 < spl_spinor_wf_col_.local_size(0); i0++)
                {
                    for (int i1 = 0; i1 < num_ranks_row_; i1++)
                        printf("%6i", spl_spinor_wf_col_.global_index(i0, i1));
                    printf("\n");
                }
            }
        }
 
    public:
        
        /// Constructor
        Band(Global& parameters__) : parameters_(parameters__), blacs_context_(-1)
        {
            if (!parameters_.initialized()) error(__FILE__, __LINE__, "Parameters are not initialized.");

            dim_row_ = 1;
            dim_col_ = 2;

            num_ranks_row_ = parameters_.mpi_grid().dimension_size(dim_row_);
            num_ranks_col_ = parameters_.mpi_grid().dimension_size(dim_col_);

            num_ranks_ = num_ranks_row_ * num_ranks_col_;

            rank_row_ = parameters_.mpi_grid().coordinate(dim_row_);
            rank_col_ = parameters_.mpi_grid().coordinate(dim_col_);

            init();
            
            if (eigen_value_solver == scalapack) init_blacs_context();
        }

        ~Band()
        {
            if (eigen_value_solver == scalapack) Cfree_blacs_system_handle(blacs_context_);
        }
      
        /// Setup and solve the first-variational problem

        /** Solve \$ H\psi = E\psi \$.

            \param [in] parameters Global variables
            \param [in] fv_basis_size Size of the first-variational (APW) basis
            \param [in] num_gkvec Total number of G+k vectors

        */
        void solve_fv(Global&                                    parameters,
                      const int                                  apwlo_basis_size, 
                      const int                                  num_gkvec,
                      const std::vector<apwlo_basis_descriptor>& apwlo_basis_descriptors_row,
                      const int                                  apwlo_basis_size_row,
                      const int                                  num_gkvec_row,
                      const std::vector<apwlo_basis_descriptor>& apwlo_basis_descriptors_col,
                      const int                                  apwlo_basis_size_col,
                      const int                                  num_gkvec_col,
                      mdarray<complex16, 2>&                     matching_coefficients, 
                      mdarray<double, 2>&                        gkvec,
                      PeriodicFunction<double>*                  effective_potential, 
                      PeriodicFunction<double>*                  effective_magnetic_field[3], 
                      std::vector<double>&                       fv_eigen_values, 
                      mdarray<complex16, 2>&                     fv_eigen_vectors)
        {
            if (&parameters != &parameters_) error(__FILE__, __LINE__, "different set of parameters");

            if ((eigen_value_solver != scalapack) && (num_ranks_ > 1))
                error(__FILE__, __LINE__, "Only one MPI rank is allowed."); 

            Timer t("sirius::Band::solve_fv");

            int apw_offset_col = (num_ranks_ > 1) ? num_gkvec_row : 0;

            mdarray<complex16, 2> h(apwlo_basis_size_row, apwlo_basis_size_col);
            mdarray<complex16, 2> o(apwlo_basis_size_row, apwlo_basis_size_col);

            o.zero();
            set_fv_o(apwlo_basis_descriptors_row, apwlo_basis_size_row, num_gkvec_row, 
                     apwlo_basis_descriptors_col, apwlo_basis_size_col, num_gkvec_col, 
                     apw_offset_col, matching_coefficients, o);

            h.zero();
<<<<<<< HEAD
            set_fv_h<nm>(num_gkvec, matching_coefficients, gkvec, gvec_index, effective_potential, h);
            
            Timer *t1 = new Timer("sirius::Band::solve_fv:hegv<impl>");
            int info = hegvx<cpu>(fv_basis_size, parameters.num_fv_states(), -1.0, &h(0, 0), &o(0, 0), evalfv, 
                                  &evecfv(0, 0), fv_basis_size);
            delete t1;
=======
            set_fv_h<nm>(apwlo_basis_descriptors_row, apwlo_basis_size_row, num_gkvec_row,
                         apwlo_basis_descriptors_col, apwlo_basis_size_col, num_gkvec_col,
                         apw_offset_col, gkvec, matching_coefficients, effective_potential, h);

            Timer *t1 = new Timer("sirius::Band::solve_fv:hegv");
            if (eigen_value_solver == scalapack)
            {
                int desc_h[9];
                descinit(desc_h, apwlo_basis_size, apwlo_basis_size, scalapack_nb, scalapack_nb, 0, 0, blacs_context_, 
                         h.ld());
>>>>>>> 6ce83f97

                int desc_o[9];
                descinit(desc_o, apwlo_basis_size, apwlo_basis_size, scalapack_nb, scalapack_nb, 0, 0, blacs_context_, 
                         o.ld());

                int desc_z[9];
                descinit(desc_z, apwlo_basis_size, apwlo_basis_size, scalapack_nb, scalapack_nb, 0, 0, blacs_context_, 
                         fv_eigen_vectors.ld());
                
                hegvx_scalapack(apwlo_basis_size, parameters.num_fv_states(), num_ranks_row_, num_ranks_col_, -1.0, 
                                h.get_ptr(), desc_h, o.get_ptr(), desc_o, &fv_eigen_values[0], 
                                fv_eigen_vectors.get_ptr(), desc_z);
            }
            else
            {
                int info = hegvx<cpu>(apwlo_basis_size, parameters.num_fv_states(), -1.0, &h(0, 0), &o(0, 0), 
                                      &fv_eigen_values[0], fv_eigen_vectors.get_ptr(), fv_eigen_vectors.ld());
                if (info)
                {
                    std::stringstream s;
                    s << "hegvx returned " << info;
                    error(__FILE__, __LINE__, s);
                }
            }
            delete t1;
        }

        void solve_sv(Global&                   parameters,
                      int                       mtgk_size, 
                      int                       num_gkvec,
                      int*                      fft_index, 
                      double*                   evalfv, 
                      mdarray<complex16, 2>&    fv_states_row, 
                      mdarray<complex16, 2>&    fv_states_col, 
                      PeriodicFunction<double>* effective_magnetic_field[3],
                      double*                   band_energies,
                      mdarray<complex16, 2>&    sv_eigen_vectors)

        {
            if (&parameters != &parameters_) error(__FILE__, __LINE__, "different set of parameters");

            Timer t("sirius::Band::solve_sv");

            // number of h|\psi> components 
            int nhpsi = parameters_.num_mag_dims() + 1;

            // product of the second-variational Hamiltonian and a wave-function
            mdarray<complex16, 3> hpsi(mtgk_size, spl_fv_states_col_.local_size(), nhpsi);
            hpsi.zero();

            // compute product of magnetic field and wave-function 
            if (parameters_.num_spins() == 2)
                apply_magnetic_field(fv_states_col, mtgk_size, num_gkvec, fft_index, effective_magnetic_field, hpsi);

            if (parameters_.uj_correction())
            {
                apply_uj_correction<uu>(fv_states_col, hpsi);
                if (parameters_.num_mag_dims() != 0) apply_uj_correction<dd>(fv_states_col, hpsi);
                if (parameters_.num_mag_dims() == 3) apply_uj_correction<ud>(fv_states_col, hpsi);
                if ((parameters_.num_mag_dims() == 3) && (eigen_value_solver == scalapack)) 
                    apply_uj_correction<du>(fv_states_col, hpsi);
            }

            if (parameters_.so_correction()) apply_so_correction(fv_states_col, hpsi);

            Timer t1("sirius::Band::solve_sv:heev", false);
            
            if (parameters.num_mag_dims() == 1)
            {
                mdarray<complex16, 2> h(spl_fv_states_row_.local_size(), spl_fv_states_col_.local_size());

                //perform two consecutive diagonalizations
                for (int ispn = 0; ispn < 2; ispn++)
                {
                    // compute <wf_i | (h * wf_j)> for up-up or dn-dn block
                    gemm<cpu>(2, 0, spl_fv_states_row_.local_size(), spl_fv_states_col_.local_size(), 
                              mtgk_size, complex16(1, 0), &fv_states_row(0, 0), fv_states_row.ld(), 
                              &hpsi(0, 0, ispn), hpsi.ld(), complex16(0, 0), &h(0, 0), h.ld());

                    for (int icol = 0; icol < spl_fv_states_col_.local_size(); icol++)
                    {
                        int i = spl_fv_states_col_[icol];
                        for (int irow = 0; irow < spl_fv_states_row_.local_size(); irow++)
                            if (spl_fv_states_row_[irow] == i) h(irow, icol) += evalfv[i];
                    }
                
                    t1.start();
                    if (eigen_value_solver == lapack)
                    {
                        assert(spl_fv_states_row_.local_size() == parameters_.num_fv_states());
                        assert(spl_fv_states_col_.local_size() == parameters_.num_fv_states());

                        int info = heev<cpu>(parameters.num_fv_states(), &h(0, 0), h.ld(), 
                                             &band_energies[ispn * parameters_.num_fv_states()]);
                        if (info)
                        {
                            std::stringstream s;
                            s << "heev returned" << info;
                            error(__FILE__, __LINE__, s);
                        }
                        memcpy(&sv_eigen_vectors(0, ispn * parameters_.num_fv_states()), &h(0, 0), 
                               h.size() * sizeof(complex16));
                    }
                    if (eigen_value_solver == scalapack)
                    {
                        int desc_h[9];
                        descinit(desc_h, parameters_.num_fv_states(), parameters_.num_fv_states(), scalapack_nb, 
                                 scalapack_nb, 0, 0, blacs_context_, h.ld());

                        int desc_z[9];
                        descinit(desc_z, parameters_.num_fv_states(), parameters_.num_fv_states(), scalapack_nb, 
                                 scalapack_nb, 0, 0, blacs_context_, sv_eigen_vectors.ld());
                        
                        heevd_scalapack(parameters_.num_fv_states(), num_ranks_row_, num_ranks_col_, scalapack_nb, 
                                        &h(0, 0), desc_h, &band_energies[ispn * parameters_.num_fv_states()], 
                                        &sv_eigen_vectors(0, ispn * spl_fv_states_col_.local_size()), desc_z);
                    }
                    t1.stop();
                }
            }

            if (parameters.num_mag_dims() == 3)
            {
                mdarray<complex16, 2> h(spl_fv_states_row_.local_size(), spl_spinor_wf_col_.local_size());
                h.zero();

                // compute <wf_i | (h * wf_j)> for up-up block
                gemm<cpu>(2, 0, num_fv_states_row_up_, spl_fv_states_col_.local_size(), mtgk_size, complex16(1, 0), 
                          &fv_states_row(0, 0), fv_states_row.ld(), &hpsi(0, 0, 0), hpsi.ld(), complex16(0, 0), 
                          &h(0, 0), h.ld());

                // compute <wf_i | (h * wf_j)> for up-dn block
                gemm<cpu>(2, 0, num_fv_states_row_up_, spl_fv_states_col_.local_size(), mtgk_size, complex16(1, 0), 
                          &fv_states_row(0, 0), fv_states_row.ld(), &hpsi(0, 0, 2), hpsi.ld(), complex16(0, 0), 
                          &h(0, spl_fv_states_col_.local_size()), h.ld());
               
                int fv_states_up_offset = (num_ranks_ == 1) ? 0 : num_fv_states_row_up_;
                // compute <wf_i | (h * wf_j)> for dn-dn block
                gemm<cpu>(2, 0, num_fv_states_row_dn_, spl_fv_states_col_.local_size(), mtgk_size, complex16(1, 0), 
                          &fv_states_row(0, fv_states_up_offset), fv_states_row.ld(), &hpsi(0, 0, 1), hpsi.ld(), 
                          complex16(0, 0), &h(num_fv_states_row_up_, spl_fv_states_col_.local_size()), h.ld());

                if (eigen_value_solver == scalapack)
                {
                    // compute <wf_i | (h * wf_j)> for dn-up block
                    gemm<cpu>(2, 0, num_fv_states_row_dn_, spl_fv_states_col_.local_size(), mtgk_size, complex16(1, 0), 
                              &fv_states_row(0, fv_states_up_offset), fv_states_row.ld(), &hpsi(0, 0, 3), hpsi.ld(), 
                              complex16(0, 0), &h(num_fv_states_row_up_, 0), h.ld());
                }
              
                for (int ispn = 0; ispn < 2; ispn++)
                {
                    for (int icol = 0; icol < spl_fv_states_col_.local_size(); icol++)
                    {
                        int i = spl_fv_states_col_[icol] + ispn * parameters_.num_fv_states();
                        for (int irow = 0; irow < spl_fv_states_row_.local_size(); irow++)
                            if (spl_fv_states_row_[irow] == i) 
                                h(irow, icol + ispn * spl_fv_states_col_.local_size()) += 
                                    evalfv[spl_fv_states_col_[icol]];
                    }
                }
            
                t1.start();
                if (eigen_value_solver == lapack)
                {
                    assert(spl_fv_states_row_.local_size() == parameters_.num_bands());
                    assert(spl_spinor_wf_col_.local_size() == parameters_.num_bands());

                    int info = heev<cpu>(parameters.num_bands(), &h(0, 0), h.ld(), 
                                         &band_energies[0]);
                    if (info)
                    {
                        std::stringstream s;
                        s << "heev returned" << info;
                        error(__FILE__, __LINE__, s);
                    }
                    memcpy(&sv_eigen_vectors(0, 0), &h(0, 0), h.size() * sizeof(complex16));
                }

                if (eigen_value_solver == scalapack)
                {
                    int desc_h[9];
                    descinit(desc_h, parameters_.num_bands(), parameters_.num_bands(), scalapack_nb, scalapack_nb, 
                             0, 0, blacs_context_, h.ld());

                    int desc_z[9];
                    descinit(desc_z, parameters_.num_bands(), parameters_.num_bands(), scalapack_nb, scalapack_nb, 
                             0, 0, blacs_context_, sv_eigen_vectors.ld());
                    
                    heevd_scalapack(parameters_.num_bands(), num_ranks_row_, num_ranks_col_, scalapack_nb, &h(0, 0), 
                                    desc_h, &band_energies[0], &sv_eigen_vectors(0, 0), desc_z);
                }
                t1.stop();
            }
        }
        
        inline splindex<block_cyclic, scalapack_nb>& spl_fv_states_col()
        {
            return spl_fv_states_col_;
        }
        
        inline splindex<block_cyclic, scalapack_nb>& spl_fv_states_row()
        {
            return spl_fv_states_row_;
        }
        
        inline splindex<block_cyclic, scalapack_nb>& spl_spinor_wf_col()
        {
            return spl_spinor_wf_col_;
        }
        
        inline int num_sub_bands()
        {
            return sub_spl_spinor_wf_.local_size();
        }

        inline int idxbandglob(int sub_index)
        {
            return spl_spinor_wf_col_[sub_spl_spinor_wf_[sub_index]];
        }
        
        inline int idxbandloc(int sub_index)
        {
            return sub_spl_spinor_wf_[sub_index];
        }

        inline int num_fv_states_row_up()
        {
            return num_fv_states_row_up_;
        }

        inline int num_fv_states_row_dn()
        {
            return num_fv_states_row_dn_;
        }

        inline int num_fv_states_row(int ispn)
        {
            assert((ispn == 0) || (ispn == 1));

            return (ispn == 0) ? num_fv_states_row_up_ : num_fv_states_row_dn_;
        }

        inline int offs_fv_states_row(int ispn)
        {
            assert((ispn == 0) || (ispn == 1));
            
            if (parameters_.num_mag_dims() != 3) return 0;
            if (num_ranks_ == 1) return 0;
            return (ispn == 0) ? 0 : num_fv_states_row_up_;
        }    

        inline int dim_row()
        {
            return dim_row_;
        }
        
        inline int dim_col()
        {
            return dim_col_;
        }

        inline int num_ranks_row()
        {
            return num_ranks_row_;
        }
        
        inline int rank_row()
        {
            return rank_row_;
        }
        
        inline int num_ranks_col()
        {
            return num_ranks_col_;
        }
        
        inline int rank_col()
        {
            return rank_col_;
        }
        
        inline int num_ranks()
        {
            return num_ranks_;
        }
};

};<|MERGE_RESOLUTION|>--- conflicted
+++ resolved
@@ -913,14 +913,6 @@
                      apw_offset_col, matching_coefficients, o);
 
             h.zero();
-<<<<<<< HEAD
-            set_fv_h<nm>(num_gkvec, matching_coefficients, gkvec, gvec_index, effective_potential, h);
-            
-            Timer *t1 = new Timer("sirius::Band::solve_fv:hegv<impl>");
-            int info = hegvx<cpu>(fv_basis_size, parameters.num_fv_states(), -1.0, &h(0, 0), &o(0, 0), evalfv, 
-                                  &evecfv(0, 0), fv_basis_size);
-            delete t1;
-=======
             set_fv_h<nm>(apwlo_basis_descriptors_row, apwlo_basis_size_row, num_gkvec_row,
                          apwlo_basis_descriptors_col, apwlo_basis_size_col, num_gkvec_col,
                          apw_offset_col, gkvec, matching_coefficients, effective_potential, h);
@@ -931,7 +923,6 @@
                 int desc_h[9];
                 descinit(desc_h, apwlo_basis_size, apwlo_basis_size, scalapack_nb, scalapack_nb, 0, 0, blacs_context_, 
                          h.ld());
->>>>>>> 6ce83f97
 
                 int desc_o[9];
                 descinit(desc_o, apwlo_basis_size, apwlo_basis_size, scalapack_nb, scalapack_nb, 0, 0, blacs_context_, 
