// Copyright (c) 2013-2017 Anton Kozhevnikov, Thomas Schulthess
// All rights reserved.
//
// Redistribution and use in source and binary forms, with or without modification, are permitted provided that
// the following conditions are met:
//
// 1. Redistributions of source code must retain the above copyright notice, this list of conditions and the
//    following disclaimer.
// 2. Redistributions in binary form must reproduce the above copyright notice, this list of conditions
//    and the following disclaimer in the documentation and/or other materials provided with the distribution.
//
// THIS SOFTWARE IS PROVIDED BY THE COPYRIGHT HOLDERS AND CONTRIBUTORS "AS IS" AND ANY EXPRESS OR IMPLIED
// WARRANTIES, INCLUDING, BUT NOT LIMITED TO, THE IMPLIED WARRANTIES OF MERCHANTABILITY AND FITNESS FOR A
// PARTICULAR PURPOSE ARE DISCLAIMED. IN NO EVENT SHALL THE COPYRIGHT HOLDER OR CONTRIBUTORS BE LIABLE FOR
// ANY DIRECT, INDIRECT, INCIDENTAL, SPECIAL, EXEMPLARY, OR CONSEQUENTIAL DAMAGES (INCLUDING, BUT NOT LIMITED TO,
// PROCUREMENT OF SUBSTITUTE GOODS OR SERVICES; LOSS OF USE, DATA, OR PROFITS; OR BUSINESS INTERRUPTION) HOWEVER
// CAUSED AND ON ANY THEORY OF LIABILITY, WHETHER IN CONTRACT, STRICT LIABILITY, OR TORT (INCLUDING NEGLIGENCE OR
// OTHERWISE) ARISING IN ANY WAY OUT OF THE USE OF THIS SOFTWARE, EVEN IF ADVISED OF THE POSSIBILITY OF SUCH DAMAGE.

/** \file non_local_operator.h
 *
 *  \brief Contains declaration and implementation of sirius::Non_local_operator class.
 */

#ifndef __NON_LOCAL_OPERATOR_H__
#define __NON_LOCAL_OPERATOR_H__

#include "Beta_projectors/beta_projectors.h"
#include "simulation_context.h"

namespace sirius {

template <typename T>
class Non_local_operator
{
  protected:
    Beta_projectors& beta_;

    device_t pu_;

    int packed_mtrx_size_;

    mdarray<int, 1> packed_mtrx_offset_;

    /// Non-local operator matrix.
    mdarray<T, 2> op_;

    mdarray<T, 1> work_;

    bool is_null_{false};

    Non_local_operator& operator=(Non_local_operator const& src) = delete;
    Non_local_operator(Non_local_operator const& src)            = delete;

  public:
    Non_local_operator(Beta_projectors& beta__, device_t pu__)
        : beta_(beta__)
        , pu_(pu__)
    {
        PROFILE("sirius::Non_local_operator::Non_local_operator");

        auto& uc            = beta_.unit_cell();
        packed_mtrx_offset_ = mdarray<int, 1>(uc.num_atoms());
        packed_mtrx_size_   = 0;
        for (int ia = 0; ia < uc.num_atoms(); ia++) {
            int nbf                 = uc.atom(ia).mt_basis_size();
            packed_mtrx_offset_(ia) = packed_mtrx_size_;
            packed_mtrx_size_ += nbf * nbf;
        }

        if (pu_ == GPU) {
            packed_mtrx_offset_.allocate(memory_t::device);
            packed_mtrx_offset_.template copy<memory_t::host, memory_t::device>();
        }
    }

    ~Non_local_operator()
    {
    }

    inline void apply(int chunk__, int ispn__, wave_functions& op_phi__, int idx0__, int n__, matrix<T>& beta_phi__);

    inline T operator()(int xi1__, int xi2__, int ia__)
    {
        return (*this)(xi1__, xi2__, 0, ia__);
    }

    inline T operator()(int xi1__, int xi2__, int ispn__, int ia__)
    {
        int nbf = beta_.unit_cell().atom(ia__).mt_basis_size();
        return op_(packed_mtrx_offset_(ia__) + xi2__ * nbf + xi1__, ispn__);
    }
};

template <>
inline void Non_local_operator<double_complex>::apply(
    int chunk__, int ispn__, wave_functions& op_phi__, int idx0__, int n__, matrix<double_complex>& beta_phi__)
{
    PROFILE("sirius::Non_local_operator::apply");

    if (is_null_) {
        return;
    }

    assert(op_phi__.pw_coeffs().num_rows_loc() == beta_.num_gkvec_loc());

    auto& beta_gk     = beta_.pw_coeffs_a();
    int num_gkvec_loc = beta_.num_gkvec_loc();
    auto& bp_chunks   = beta_.beta_projector_chunks();
    int nbeta         = bp_chunks(chunk__).num_beta_;

    if (static_cast<size_t>(nbeta * n__) > work_.size()) {
        work_ = mdarray<double_complex, 1>(nbeta * n__);
        if (pu_ == GPU) {
            work_.allocate(memory_t::device);
        }
    }
/* compute O * <beta|phi> for atoms in a chunk */
#pragma omp parallel for
    for (int i = 0; i < bp_chunks(chunk__).num_atoms_; i++) {
        /* number of beta functions for a given atom */
        int nbf  = bp_chunks(chunk__).desc_(beta_desc_idx::nbf, i);
        int offs = bp_chunks(chunk__).desc_(beta_desc_idx::offset, i);
        int ia   = bp_chunks(chunk__).desc_(beta_desc_idx::ia, i);
        switch (pu_) {
            case CPU: {
                linalg<CPU>::gemm(0, 0, nbf, n__, nbf, op_.at<CPU>(packed_mtrx_offset_(ia), ispn__), nbf,
                                  beta_phi__.at<CPU>(offs, 0), nbeta, work_.at<CPU>(offs), nbeta);

                break;
            }
            case GPU: {
#ifdef __GPU
                linalg<GPU>::gemm(0, 0, nbf, n__, nbf, op_.at<GPU>(packed_mtrx_offset_(ia), ispn__), nbf,
                                  beta_phi__.at<GPU>(offs, 0), nbeta, work_.at<GPU>(offs), nbeta, omp_get_thread_num());
#endif
                break;
            }
        }
    }

    /* compute <G+k|beta> * O * <beta|phi> and add to op_phi */
    switch (pu_) {
        case CPU: {
            linalg<CPU>::gemm(0, 0, num_gkvec_loc, n__, nbeta, linalg_const<double_complex>::one(), beta_gk.at<CPU>(),
                              num_gkvec_loc, work_.at<CPU>(), nbeta, linalg_const<double_complex>::one(),
                              op_phi__.pw_coeffs().prime().at<CPU>(0, idx0__), op_phi__.pw_coeffs().prime().ld());
            break;
        }
        case GPU: {
#ifdef __GPU
/* wait for previous zgemms */
#pragma omp parallel
            acc::sync_stream(omp_get_thread_num());

            linalg<GPU>::gemm(0, 0, num_gkvec_loc, n__, nbeta, &linalg_const<double_complex>::one(), beta_gk.at<GPU>(),
                              beta_gk.ld(), work_.at<GPU>(), nbeta, &linalg_const<double_complex>::one(),
                              op_phi__.pw_coeffs().prime().at<GPU>(0, idx0__), op_phi__.pw_coeffs().prime().ld());
            acc::sync_stream(-1);
#endif
            break;
        }
    }
}

template <>
inline void Non_local_operator<double>::apply(
    int chunk__, int ispn__, wave_functions& op_phi__, int idx0__, int n__, matrix<double>& beta_phi__)
{
    PROFILE("sirius::Non_local_operator::apply");

    if (is_null_) {
        return;
    }

    assert(op_phi__.pw_coeffs().num_rows_loc() == beta_.num_gkvec_loc());

    auto& beta_gk     = beta_.pw_coeffs_a();
    int num_gkvec_loc = beta_.num_gkvec_loc();
    auto& bp_chunks   = beta_.beta_projector_chunks();
    int nbeta         = bp_chunks(chunk__).num_beta_;

    if (static_cast<size_t>(nbeta * n__) > work_.size()) {
        work_ = mdarray<double, 1>(nbeta * n__);
        if (pu_ == GPU) {
            work_.allocate(memory_t::device);
        }
    }

/* compute O * <beta|phi> */
#pragma omp parallel for
    for (int i = 0; i < bp_chunks(chunk__).num_atoms_; i++) {
        /* number of beta functions for a given atom */
        int nbf  = bp_chunks(chunk__).desc_(beta_desc_idx::nbf, i);
        int offs = bp_chunks(chunk__).desc_(beta_desc_idx::offset, i);
        int ia   = bp_chunks(chunk__).desc_(beta_desc_idx::ia, i);

        switch (pu_) {
            case CPU: {
                linalg<CPU>::gemm(0, 0, nbf, n__, nbf, op_.at<CPU>(packed_mtrx_offset_(ia), ispn__), nbf,
                                  beta_phi__.at<CPU>(offs, 0), nbeta, work_.at<CPU>(offs), nbeta);
                break;
            }
            case GPU: {
#ifdef __GPU
                linalg<GPU>::gemm(0, 0, nbf, n__, nbf, op_.at<GPU>(packed_mtrx_offset_(ia), ispn__), nbf,
                                  beta_phi__.at<GPU>(offs, 0), nbeta, work_.at<GPU>(offs), nbeta, omp_get_thread_num());
                break;
#endif
            }
        }
    }

    /* compute <G+k|beta> * O * <beta|phi> and add to op_phi */
    switch (pu_) {
        case CPU: {
            linalg<CPU>::gemm(0, 0, 2 * num_gkvec_loc, n__, nbeta, 1.0, reinterpret_cast<double*>(beta_gk.at<CPU>()),
                              2 * num_gkvec_loc, work_.at<CPU>(), nbeta, 1.0,
                              reinterpret_cast<double*>(op_phi__.pw_coeffs().prime().at<CPU>(0, idx0__)),
                              2 * op_phi__.pw_coeffs().prime().ld());
            break;
        }
        case GPU: {
#ifdef __GPU
/* wait for previous zgemms */
#pragma omp parallel
            acc::sync_stream(omp_get_thread_num());

            linalg<GPU>::gemm(0, 0, 2 * num_gkvec_loc, n__, nbeta, &linalg_const<double>::one(),
                              reinterpret_cast<double*>(beta_gk.at<GPU>()), 2 * num_gkvec_loc, work_.at<GPU>(), nbeta,
                              &linalg_const<double>::one(),
                              reinterpret_cast<double*>(op_phi__.pw_coeffs().prime().at<GPU>(0, idx0__)),
                              2 * num_gkvec_loc);
            acc::sync_stream(-1);
#endif
            break;
        }
    }
}

template <typename T>
class D_operator : public Non_local_operator<T>
{
  public:
    D_operator(Simulation_context const& ctx__, Beta_projectors& beta__)
        : Non_local_operator<T>(beta__, ctx__.processing_unit())
    {
        this->op_ = mdarray<T, 2>(this->packed_mtrx_size_, ctx__.num_mag_dims() + 1);
        this->op_.zero();
        /* D-matrix is complex in non-collinear case */
        if (ctx__.num_mag_dims() == 3) {
            assert((std::is_same<T, double_complex>::value));
        }

        auto& uc = this->beta_.unit_cell();

        for (int ia = 0; ia < uc.num_atoms(); ia++) {
            int nbf = uc.atom(ia).mt_basis_size();
            if (uc.atom(ia).type().pp_desc().SpinOrbit_Coupling) {

                // the pseudo potential contains information about
                // spin orbit coupling so we use a different formula
                // Eq.19 PRB 71 115106 for calculating the D matrix

                // Note that the D matrices are stored and
                // calculated in the up-down basis already not the
                // (Veff,Bx,By,Bz) one.
                for (int xi2 = 0; xi2 < nbf; xi2++) {
                    for (int xi1 = 0; xi1 < nbf; xi1++) {
                        int idx = xi2 * nbf + xi1;
                        for (int s = 0; s < 4; s++)
                            this->op_(this->packed_mtrx_offset_(ia) + idx, s) =
                                type_wrapper<T>::bypass(uc.atom(ia).d_mtrx_so(xi1, xi2, s));
                    }
                }
            } else {
                // No spin orbit coupling for this atom \f[D = D(V_{eff})
                // I + D(B_x) \sigma_x + D(B_y) sigma_y + D(B_z)
                // sigma_z\f] since the D matrices are calculated that
                // way.
                for (int xi2 = 0; xi2 < nbf; xi2++) {
                    for (int xi1 = 0; xi1 < nbf; xi1++) {
                        int idx = xi2 * nbf + xi1;
                        switch (ctx__.num_mag_dims()) {
                            case 3: {
                                double bx = uc.atom(ia).d_mtrx(xi1, xi2, 2);
                                double by = uc.atom(ia).d_mtrx(xi1, xi2, 3);
                                this->op_(this->packed_mtrx_offset_(ia) + idx, 2) =
                                    type_wrapper<T>::bypass(double_complex(bx, -by));
                                this->op_(this->packed_mtrx_offset_(ia) + idx, 3) =
                                    type_wrapper<T>::bypass(double_complex(bx, by));
                            }
                            case 1: {
                                double v  = uc.atom(ia).d_mtrx(xi1, xi2, 0);
                                double bz = uc.atom(ia).d_mtrx(xi1, xi2, 1);
                                this->op_(this->packed_mtrx_offset_(ia) + idx, 0) = v + bz;
                                this->op_(this->packed_mtrx_offset_(ia) + idx, 1) = v - bz;
                                break;
                            }
                            case 0: {
                                this->op_(this->packed_mtrx_offset_(ia) + idx, 0) =
                                    type_wrapper<T>::bypass(uc.atom(ia).d_mtrx(xi1, xi2, 0));
                                break;
                            }
                            default: {
                                TERMINATE("wrong number of magnetic dimensions");
                            }
                        }
                    }
                }
            }
        }

<<<<<<< HEAD
        if (this->pu_ == GPU) {
            this->op_.allocate(memory_t::device);
            this->op_.template copy<memory_t::host, memory_t::device>();
=======
            if (ctx__.control().print_checksum_ && ctx__.comm().rank() == 0) {
                auto cs = this->op_.checksum();
                print_checksum("D_operator", cs);
            }

            if (this->pu_ == GPU) {
                this->op_.allocate(memory_t::device);
                this->op_.template copy<memory_t::host, memory_t::device>();
            }
>>>>>>> c8555af3
        }
    }
};

template <typename T>
class Q_operator : public Non_local_operator<T>
{
  public:
    Q_operator(Simulation_context const& ctx__, Beta_projectors& beta__)
        : Non_local_operator<T>(beta__, ctx__.processing_unit())
    {
        if (ctx__.so_correction()) {
            this->op_ = mdarray<T, 2>(this->packed_mtrx_size_, 4);
        } else {
            /* Q-operator is independent of spin */
            this->op_ = mdarray<T, 2>(this->packed_mtrx_size_, 1);
        }
        this->op_.zero();
        auto& uc = this->beta_.unit_cell();
        for (int ia = 0; ia < uc.num_atoms(); ia++) {
            int iat = uc.atom(ia).type().id();
            if (!uc.atom_type(iat).pp_desc().augment) {
                continue;
            }
            int nbf = uc.atom(ia).mt_basis_size();
            for (int xi2 = 0; xi2 < nbf; xi2++) {
                for (int xi1 = 0; xi1 < nbf; xi1++) {
                    // if (ctx__.unit_cell().atom_type(iat).pp_desc().augment) {
                    if (ctx__.unit_cell().atom_type(iat).pp_desc().SpinOrbit_Coupling) {
                        // the ultra soft pseudo potential has spin
                        // orbit coupling incorporated to it. so we
                        // need to rotate the q matrix

                        // it is nothing else than Eq.18 of Ref PRB 71, 115106
                        for (auto si = 0; si < 2; si++) {
                            for (auto sj = 0; sj < 2; sj++) {

                                double_complex result = double_complex(0.0, 0.0);

                                for (int xi2p = 0; xi2p < nbf; xi2p++) {
                                    if (uc.atom(ia).type().compare_index_beta_functions(xi2, xi2p)) {
                                        for (int xi1p = 0; xi1p < nbf; xi1p++) {
                                            // the F_Coefficients are already "block diagonal" so we do a full
                                            // summation.
                                            // We actually rotate the q_matrices only....
                                            if (uc.atom(ia).type().compare_index_beta_functions(xi1, xi1p)) {
                                                result += ctx__.augmentation_op(iat).q_mtrx(xi1p, xi2p) *
                                                          (uc.atom(ia).type().f_coefficients(xi1, xi1p, sj, 0) *
                                                               uc.atom(ia).type().f_coefficients(xi2p, xi2, 0, si) +
                                                           uc.atom(ia).type().f_coefficients(xi1, xi1p, sj, 1) *
                                                               uc.atom(ia).type().f_coefficients(xi2p, xi2, 1, si));
                                            }
                                        }
                                    }
                                }

                                // the order of the index is important
                                const int ind = (si == sj) * si + (1 + 2 * sj + si) * (si != sj);
                                // this formula gives
                                // ind = 0 if si = up and sj = up
                                // ind = 1 if si = sj = down
                                // ind = 2 if si = down and sj = up
                                // ind = 3 if si = up and sj = down
                                assert(ind <= 3);
                                this->op_(this->packed_mtrx_offset_(ia) + xi2 * nbf + xi1, ind) =
                                    type_wrapper<T>::bypass(result);
                            }
                        }
                    } else {
                        this->op_(this->packed_mtrx_offset_(ia) + xi2 * nbf + xi1, 0) =
                            ctx__.augmentation_op(iat).q_mtrx(xi1, xi2);
                        if (ctx__.so_correction()) {
                            // when spin orbit is included the q
                            // matrix is spin depend even for non so
                            // pseudo potentials
                            this->op_(this->packed_mtrx_offset_(ia) + xi2 * nbf + xi1, 1) =
                                ctx__.augmentation_op(iat).q_mtrx(xi1, xi2);
                        }
                    }
                    // }
                }
            }
<<<<<<< HEAD
=======

            if (ctx__.control().print_checksum_ && ctx__.comm().rank() == 0) {
                auto cs = this->op_.checksum();
                print_checksum("Q_operator", cs);
            }

            if (this->pu_ == GPU) {
                this->op_.allocate(memory_t::device);
                this->op_.template copy<memory_t::host, memory_t::device>();
            }
>>>>>>> c8555af3
        }
        if (this->pu_ == GPU) {
            this->op_.allocate(memory_t::device);
            this->op_.template copy<memory_t::host, memory_t::device>();
        }
    }
};

template <typename T>
class P_operator : public Non_local_operator<T>
{
  public:
    P_operator(Simulation_context const& ctx__, Beta_projectors& beta__, mdarray<double_complex, 3>& p_mtrx__)
        : Non_local_operator<T>(beta__, ctx__.processing_unit())
    {
        /* Q-operator is independent of spin */
        this->op_ = mdarray<T, 2>(this->packed_mtrx_size_, 1);
        this->op_.zero();

        auto& uc = this->beta_.unit_cell();
        for (int ia = 0; ia < uc.num_atoms(); ia++) {
            int iat = uc.atom(ia).type().id();
            if (!uc.atom_type(iat).pp_desc().augment) {
                continue;
            }
            int nbf = uc.atom(ia).mt_basis_size();
            for (int xi2 = 0; xi2 < nbf; xi2++) {
                for (int xi1 = 0; xi1 < nbf; xi1++) {
                    this->op_(this->packed_mtrx_offset_(ia) + xi2 * nbf + xi1, 0) = -p_mtrx__(xi1, xi2, iat).real();
                }
            }
        }
#ifdef __GPU
        if (this->pu_ == GPU) {
            this->op_.allocate(memory_t::device);
            this->op_.copy_to_device();
        }
#endif
    }
};
}

#endif<|MERGE_RESOLUTION|>--- conflicted
+++ resolved
@@ -311,22 +311,15 @@
             }
         }
 
-<<<<<<< HEAD
-        if (this->pu_ == GPU) {
-            this->op_.allocate(memory_t::device);
-            this->op_.template copy<memory_t::host, memory_t::device>();
-=======
-            if (ctx__.control().print_checksum_ && ctx__.comm().rank() == 0) {
-                auto cs = this->op_.checksum();
-                print_checksum("D_operator", cs);
-            }
-
-            if (this->pu_ == GPU) {
-                this->op_.allocate(memory_t::device);
-                this->op_.template copy<memory_t::host, memory_t::device>();
-            }
->>>>>>> c8555af3
-        }
+	if (ctx__.control().print_checksum_ && ctx__.comm().rank() == 0) {
+	    auto cs = this->op_.checksum();
+	    print_checksum("D_operator", cs);
+	}
+	
+	if (this->pu_ == GPU) {
+	    this->op_.allocate(memory_t::device);
+	    this->op_.template copy<memory_t::host, memory_t::device>();
+	}
     }
 };
 
@@ -408,24 +401,16 @@
                     // }
                 }
             }
-<<<<<<< HEAD
-=======
-
-            if (ctx__.control().print_checksum_ && ctx__.comm().rank() == 0) {
-                auto cs = this->op_.checksum();
-                print_checksum("Q_operator", cs);
-            }
-
-            if (this->pu_ == GPU) {
-                this->op_.allocate(memory_t::device);
-                this->op_.template copy<memory_t::host, memory_t::device>();
-            }
->>>>>>> c8555af3
-        }
-        if (this->pu_ == GPU) {
-            this->op_.allocate(memory_t::device);
-            this->op_.template copy<memory_t::host, memory_t::device>();
-        }
+	}
+	if (ctx__.control().print_checksum_ && ctx__.comm().rank() == 0) {
+	    auto cs = this->op_.checksum();
+	    print_checksum("Q_operator", cs);
+	}
+	
+	if (this->pu_ == GPU) {
+	    this->op_.allocate(memory_t::device);
+	    this->op_.template copy<memory_t::host, memory_t::device>();
+	}
     }
 };
 
