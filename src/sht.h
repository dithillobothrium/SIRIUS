--- conflicted
+++ resolved
@@ -416,12 +416,6 @@
          *    R[l_, m_, t_, p_] := Sum[a[m1, m]*SphericalHarmonicY[l, m1, t, p], {m1, -l, l}]
          *    \endverbatim
          */
-
-        /// Compute element of the real spherical harmonics theta derivative
-        static inline void spherical_harmonics_deriv_theta(int lmax, double theta, double phi, double* rlm);
-
-        static inline void spherical_harmonics_deriv_phi(int lmax, double theta, double phi, double* rlm);
-
         static inline double_complex ylm_dot_rlm(int l, int m1, int m2)
         {
             const double isqrt2 = 0.70710678118654752440;
@@ -1241,256 +1235,6 @@
     linalg<CPU>::gemm(1, 0, lmmax, nr, num_points_, &ylm_forward_(0, 0), num_points_, ftp, num_points_, flm, ld);
 }
 
-<<<<<<< HEAD
-inline double SHT::gaunt_ylm(int l1, int l2, int l3, int m1, int m2, int m3)
-{
-    assert(l1 >= 0);
-    assert(l2 >= 0);
-    assert(l3 >= 0);
-    assert(m1 >= -l1 && m1 <= l1);
-    assert(m2 >= -l2 && m2 <= l2);
-    assert(m3 >= -l3 && m3 <= l3);
-    
-    return std::pow(-1.0, std::abs(m1)) * std::sqrt(double(2 * l1 + 1) * double(2 * l2 + 1) * double(2 * l3 + 1) / fourpi) * 
-           gsl_sf_coupling_3j(2 * l1, 2 * l2, 2 * l3, 0, 0, 0) *
-           gsl_sf_coupling_3j(2 * l1, 2 * l2, 2 * l3, -2 * m1, 2 * m2, 2 * m3);
 }
 
-inline double SHT::gaunt_rlm(int l1, int l2, int l3, int m1, int m2, int m3)
-{
-    assert(l1 >= 0);
-    assert(l2 >= 0);
-    assert(l3 >= 0);
-    assert(m1 >= -l1 && m1 <= l1);
-    assert(m2 >= -l2 && m2 <= l2);
-    assert(m3 >= -l3 && m3 <= l3);
-    
-    double d = 0;
-    for (int k1 = -l1; k1 <= l1; k1++)
-    {
-        for (int k2 = -l2; k2 <= l2; k2++)
-        {
-            for (int k3 = -l3; k3 <= l3; k3++)
-            {
-                d += std::real(std::conj(SHT::ylm_dot_rlm(l1, k1, m1)) *
-                                         SHT::ylm_dot_rlm(l2, k2, m2) *
-                                         SHT::ylm_dot_rlm(l3, k3, m3)) * SHT::gaunt_ylm(l1, l2, l3, k1, k2, k3);
-            }
-        }
-    }
-    return d;
-}
-
-inline double_complex SHT::gaunt_hybrid(int l1, int l2, int l3, int m1, int m2, int m3)
-{
-    assert(l1 >= 0);
-    assert(l2 >= 0);
-    assert(l3 >= 0);
-    assert(m1 >= -l1 && m1 <= l1);
-    assert(m2 >= -l2 && m2 <= l2);
-    assert(m3 >= -l3 && m3 <= l3);
-
-    if (m2 == 0) 
-    {
-        return double_complex(gaunt_ylm(l1, l2, l3, m1, m2, m3), 0.0);
-    }
-    else 
-    {
-        return (ylm_dot_rlm(l2, m2, m2) * gaunt_ylm(l1, l2, l3, m1, m2, m3) +  
-                ylm_dot_rlm(l2, -m2, m2) * gaunt_ylm(l1, l2, l3, m1, -m2, m3));
-    }
-}
-
-
-inline vector3d<double> SHT::spherical_coordinates(vector3d<double> vc)
-{
-    vector3d<double> vs;
-
-    double eps = 1e-12;
-
-    vs[0] = vc.length();
-
-    if (vs[0] <= eps)
-    {
-        vs[1] = 0.0;
-        vs[2] = 0.0;
-    } 
-    else
-    {
-        vs[1] = std::acos(vc[2] / vs[0]); // theta = cos^{-1}(z/r)
-
-        if (std::abs(vc[0]) > eps || std::abs(vc[1]) > eps)
-        {
-            vs[2] = std::atan2(vc[1], vc[0]); // phi = tan^{-1}(y/x)
-            if (vs[2] < 0.0) vs[2] += twopi;
-        }
-        else
-        {
-            vs[2] = 0.0;
-        }
-    }
-
-    return vs;
-}
-
-inline void SHT::spherical_harmonics(int lmax, double theta, double phi, double_complex* ylm)
-{
-    double x = std::cos(theta);
-    std::vector<double> result_array(lmax + 1);
-
-    for (int l = 0; l <= lmax; l++)
-    {
-        for (int m = 0; m <= l; m++)
-        {
-            double_complex z = std::exp(double_complex(0.0, m * phi)); 
-            ylm[Utils::lm_by_l_m(l, m)] = gsl_sf_legendre_sphPlm(l, m, x) * z;
-            if (m % 2) 
-            {
-                ylm[Utils::lm_by_l_m(l, -m)] = -std::conj(ylm[Utils::lm_by_l_m(l, m)]);
-            }
-            else
-            {
-                ylm[Utils::lm_by_l_m(l, -m)] = std::conj(ylm[Utils::lm_by_l_m(l, m)]);        
-            }
-        }
-    }
-}
-
-inline void SHT::spherical_harmonics(int lmax, double theta, double phi, double* rlm)
-{
-    int lmmax = (lmax + 1) * (lmax + 1);
-    std::vector<double_complex> ylm(lmmax);
-    spherical_harmonics(lmax, theta, phi, &ylm[0]);
-    
-    double t = std::sqrt(2.0);
-    
-    rlm[0] = y00;
-
-    for (int l = 1; l <= lmax; l++)
-    {
-        for (int m = -l; m < 0; m++) 
-            rlm[Utils::lm_by_l_m(l, m)] = t * ylm[Utils::lm_by_l_m(l, m)].imag();
-        
-        rlm[Utils::lm_by_l_m(l, 0)] = ylm[Utils::lm_by_l_m(l, 0)].real();
-         
-        for (int m = 1; m <= l; m++) 
-            rlm[Utils::lm_by_l_m(l, m)] = t * ylm[Utils::lm_by_l_m(l, m)].real();
-    }
-}
-                
-
-inline void SHT::spherical_harmonics_deriv_theta(int lmax, double theta, double phi, double* rlm)
-{
-    int lmmax = (lmax + 1) * (lmax + 1);
-    std::vector<double_complex> ylm(lmmax);
-    spherical_harmonics(lmax, theta, phi, &ylm[0]);
-
-    double t = std::sqrt(2.0);
-
-    double cot_theta = std::tan(pi/2.0 - theta);
-    double_complex exp_minus_iphi = std::exp( double_complex(0, -phi) );
-
-    rlm[0] = 0.0;
-
-    for (int l = 1; l <= lmax; l++)
-    {
-        for (int m = -l; m < 0; m++){
-            rlm[Utils::lm_by_l_m(l, m)] = m * cot_theta * t * ylm[Utils::lm_by_l_m(l, m)].imag() +
-                    std::sqrt((l-m)*(l+m+1)) * (exp_minus_iphi * ylm[Utils::lm_by_l_m(l, m+1)] ).imag();
-        }
-
-        rlm[Utils::lm_by_l_m(l, 0)] = std::sqrt(l*(l+1)) * (exp_minus_iphi * ylm[Utils::lm_by_l_m(l, 1)]).real();
-
-        for (int m = 1; m < l; m++){
-            rlm[Utils::lm_by_l_m(l, m)] = m * cot_theta * t * ylm[Utils::lm_by_l_m(l, m)].real() +
-                    std::sqrt((l-m)*(l+m+1)) * (exp_minus_iphi * ylm[Utils::lm_by_l_m(l, m+1)] ).real();
-        }
-
-        rlm[Utils::lm_by_l_m(l, l)] = l * cot_theta * t * ylm[Utils::lm_by_l_m(l, l)].real();
-    }
-}
-
-inline void SHT::spherical_harmonics_deriv_phi(int lmax, double theta, double phi, double* rlm)
-{
-    int lmmax = (lmax + 1) * (lmax + 1);
-    std::vector<double_complex> ylm(lmmax);
-    spherical_harmonics(lmax, theta, phi, &ylm[0]);
-
-    double t = std::sqrt(2.0);
-
-    rlm[0] = 0.0;
-
-    for (int l = 1; l <= lmax; l++)
-    {
-        for (int m = -l; m < 0; m++)
-            rlm[Utils::lm_by_l_m(l, m)] = t * m * ylm[Utils::lm_by_l_m(l, m)].real();
-
-        rlm[Utils::lm_by_l_m(l, 0)] = 0.0;
-
-        for (int m = 1; m <= l; m++)
-            rlm[Utils::lm_by_l_m(l, m)] = - t * m * ylm[Utils::lm_by_l_m(l, m)].imag();
-    }
-}
-
-inline void SHT::uniform_coverage()
-{
-    tp_(0, 0) = pi;
-    tp_(1, 0) = 0;
-
-    for (int k = 1; k < num_points_ - 1; k++)
-    {
-        double hk = -1.0 + double(2 * k) / double(num_points_ - 1);
-        tp_(0, k) = acos(hk);
-        double t = tp_(1, k - 1) + 3.80925122745582 / sqrt(double(num_points_)) / sqrt(1 - hk * hk);
-        tp_(1, k) = fmod(t, twopi);
-    }
-    
-    tp_(0, num_points_ - 1) = 0;
-    tp_(1, num_points_ - 1) = 0;
-}
-
-inline void SHT::convert(int lmax__, double const* f_rlm__, double_complex* f_ylm__)
-{
-    int lm = 0;
-    for (int l = 0; l <= lmax__; l++)
-    {
-        for (int m = -l; m <= l; m++)
-        {
-            if (m == 0)
-            {
-                f_ylm__[lm] = f_rlm__[lm];
-            }
-            else 
-            {
-                int lm1 = Utils::lm_by_l_m(l, -m);
-                f_ylm__[lm] = ylm_dot_rlm(l, m, m) * f_rlm__[lm] + ylm_dot_rlm(l, m, -m) * f_rlm__[lm1];
-            }
-            lm++;
-        }
-    }
-}
-
-inline void SHT::convert(int lmax__, double_complex const* f_ylm__, double* f_rlm__)
-{
-    int lm = 0;
-    for (int l = 0; l <= lmax__; l++)
-    {
-        for (int m = -l; m <= l; m++)
-        {
-            if (m == 0)
-            {
-                f_rlm__[lm] = std::real(f_ylm__[lm]);
-            }
-            else 
-            {
-                int lm1 = Utils::lm_by_l_m(l, -m);
-                f_rlm__[lm] = std::real(rlm_dot_ylm(l, m, m) * f_ylm__[lm] + rlm_dot_ylm(l, m, -m) * f_ylm__[lm1]);
-            }
-            lm++;
-        }
-    }
-=======
->>>>>>> 62581a0b
-}
-
 #endif // __SHT_H__