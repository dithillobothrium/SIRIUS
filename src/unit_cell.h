--- conflicted
+++ resolved
@@ -350,11 +350,6 @@
 
         inline std::vector<double_complex> make_periodic_function(std::function<double(int, double)> form_factors__,
                                                                   Gvec const& gvec__) const;
-
-        inline void make_periodic_function_local(mdarray<double_complex, 1>& f_pw_local__,
-                                                 splindex<block>& spl_ngv__,
-                                                 mdarray<double, 2> const& form_factors__,
-                                                 Gvec const& gvec__) const;
 
         inline int atom_id_by_position(vector3d<double> position__)
         {
@@ -1398,25 +1393,6 @@
     return std::move(f_pw);
 }
 
-<<<<<<< HEAD
-
-
-inline void Unit_cell::make_periodic_function_local(mdarray<double_complex, 1>& f_pw_local__,
-                                                    splindex<block>& spl_ngv__,
-                                                    mdarray<double, 2> const& form_factors__,
-                                                    Gvec const& gvec__) const
-{
-    PROFILE("sirius::Unit_cell::make_periodic_function_local");
-
-    assert((int)form_factors__.size(0) == num_atom_types());
-
-    double fourpi_omega = fourpi / omega();
-
-    #pragma omp parallel for
-    for (int igloc = 0; igloc < spl_ngv__.local_size(); igloc++) {
-        int ig = spl_ngv__[igloc];
-        int igs = gvec__.shell(ig);
-=======
 inline std::vector<double_complex> Unit_cell::make_periodic_function(std::function<double(int, double)> form_factors__,
                                                                      Gvec const& gvec__) const
 {
@@ -1432,16 +1408,10 @@
     for (int igloc = 0; igloc < spl_ngv.local_size(); igloc++) {
         int ig = spl_ngv[igloc];
         double g = gvec__.gvec_len(ig);
->>>>>>> ea8c0738
 
         for (int ia = 0; ia < num_atoms(); ia++) {
             int iat = atom(ia).type_id();
             double_complex z = std::exp(double_complex(0.0, twopi * (gvec__.gvec(ig) * atom(ia).position())));
-<<<<<<< HEAD
-            f_pw_local__(igloc) += fourpi_omega * std::conj(z) * form_factors__(iat, igs);
-        }
-    }
-=======
             f_pw[ig] += fourpi_omega * std::conj(z) * form_factors__(iat, g);
         }
     }
@@ -1449,7 +1419,6 @@
     comm_.allgather(&f_pw[0], spl_ngv.global_offset(), spl_ngv.local_size());
 
     return std::move(f_pw);
->>>>>>> ea8c0738
 }
 
 } // namespace
