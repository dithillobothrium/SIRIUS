--- conflicted
+++ resolved
@@ -3,55 +3,9 @@
     PROFILE("sirius::Band::initialize_subspace");
 
     int N{0};
-    /* interpolate I_{\alpha,n}(q) = <j_{l_n}(q*x) | wf_{n,l_n}(x) > with splines */
-    //std::vector<std::vector<Spline<double>>> rad_int(unit_cell_.num_atom_types());
-
-    /// int nq = static_cast<int>(ctx_.gk_cutoff() * 10);
-
-    /* this is the regular grid in reciprocal space in the range [0, |G+k|_max ] */
-
-    // Radial_grid_lin<double> qgrid(nq, 0, ctx_.gk_cutoff());
 
     if (ctx_.iterative_solver_input().init_subspace_ == "lcao") {
         // it is already calculated during the initialization procedure
-
-        //        compute_atomic_centered_orbitals();
-
-        // /* spherical Bessel functions jl(qx) */
-        // mdarray<Spherical_Bessel_functions, 1> jl(nq);
-
-        // for (int iat = 0; iat < unit_cell_.num_atom_types(); iat++) {
-        //     auto& atom_type = unit_cell_.atom_type(iat);
-        //     /* create jl(qx) */
-        //     #pragma omp parallel for
-        //      for (int iq = 0; iq < nq; iq++) {
-        //         jl(iq) = Spherical_Bessel_functions(atom_type.indexr().lmax(), atom_type.radial_grid(), qgrid[iq]);
-        //     }
-
-        //     int nwf = static_cast<int>(atom_type.pp_desc().atomic_pseudo_wfs_.size());
-
-        //     rad_int[iat].resize(nwf);
-        //     /* loop over all pseudo wave-functions */
-        //     for (int i = 0; i < nwf; i++) {
-        //         rad_int[iat][i] = Spline<double>(qgrid);
-
-        //         /* interpolate atomic_pseudo_wfs(r) */
-        //         Spline<double> wf(atom_type.radial_grid());
-        //         for (int ir = 0; ir < (int)atom_type.pp_desc().atomic_pseudo_wfs_[i].second.size(); ir++) {
-        //             wf[ir] = atom_type.pp_desc().atomic_pseudo_wfs_[i].second[ir];
-        //         }
-        //         wf.interpolate();
-        //         double norm = inner(wf, wf, 0);
-
-        //         int l = atom_type.pp_desc().atomic_pseudo_wfs_[i].first;
-        //         #pragma omp parallel for
-        //         for (int iq = 0; iq < nq; iq++) {
-        //             rad_int[iat][i][iq] = sirius::inner(jl(iq)[l], wf, 1) / std::sqrt(norm);
-        //         }
-
-        //         rad_int[iat][i].interpolate();
-        //     }
-    //  }
 
         /* get the total number of atomic-centered orbitals */
         for (int iat = 0; iat < unit_cell_.num_atom_types(); iat++) {
@@ -74,15 +28,9 @@
         int ik  = kset__.spl_num_kpoints(ikloc);
         auto kp = kset__[ik];
         if (ctx_.gamma_point() && (ctx_.so_correction() == false)) {
-<<<<<<< HEAD
             initialize_subspace<double>(kp, N);
         } else {
             initialize_subspace<double_complex>(kp, N);
-=======
-            initialize_subspace<double>(kp, N, qgrid, rad_int);
-        } else {
-            initialize_subspace<double_complex>(kp, N, qgrid, rad_int);
->>>>>>> 65cc3f39
         }
     }
     local_op_->dismiss();
@@ -98,11 +46,7 @@
 
 template <typename T>
 inline void
-<<<<<<< HEAD
 Band::initialize_subspace(K_point* kp__, int num_ao__) const
-=======
-Band::initialize_subspace(K_point* kp__, int num_ao__, Radial_grid_lin<double>& qgrid__, std::vector<std::vector<Spline<double>>> const& rad_int__) const
->>>>>>> 65cc3f39
 {
     PROFILE("sirius::Band::initialize_subspace|kp");
 
@@ -133,127 +77,7 @@
     lmax = std::max(lmax, unit_cell_.lmax());
 
     if (num_ao__ > 0) {
-<<<<<<< HEAD
-=======
-        mdarray<double, 2> rlm_gk(kp__->num_gkvec_loc(), Utils::lmmax(lmax));
-        mdarray<std::pair<int, double>, 1> idx_gk(kp__->num_gkvec_loc());
-        #pragma omp parallel for schedule(static)
-        for (int igk_loc = 0; igk_loc < kp__->num_gkvec_loc(); igk_loc++) {
-            int igk = kp__->idxgk(igk_loc);
-            /* vs = {r, theta, phi} */
-            auto vs = SHT::spherical_coordinates(kp__->gkvec().gkvec_cart(igk));
-            /* compute real spherical harmonics for G+k vector */
-            std::vector<double> rlm(Utils::lmmax(lmax));
-            SHT::spherical_harmonics(lmax, vs[1], vs[2], &rlm[0]);
-            for (int lm = 0; lm < Utils::lmmax(lmax); lm++) {
-                rlm_gk(igk_loc, lm) = rlm[lm];
-            }
-            int i = static_cast<int>((vs[0] / ctx_.gk_cutoff()) * (qgrid__.num_points() - 1));
-            double dgk = vs[0] - qgrid__[i];
-            idx_gk(igk_loc) = std::pair<int, double>(i, dgk);
-        }
-    
-        /* starting index of atomic orbital block for each atom */
-        std::vector<int> idxao;
-        int n{0};
-        for (int ia = 0; ia < unit_cell_.num_atoms(); ia++) {
-            auto& atom_type = unit_cell_.atom(ia).type();
-            idxao.push_back(n);
-            /* increment index of atomic orbitals */
-            for (size_t i = 0; i < atom_type.pp_desc().atomic_pseudo_wfs_.size(); i++) {
-                int l = atom_type.pp_desc().atomic_pseudo_wfs_[i].first;
-                n += (2 * l + 1);
-            }
-        }
-
-        //mdarray<double, 3> ri(kp__->num_gkvec_loc(), unit_cell_.lmax() + 1, unit_cell_.num_atom_types());
-        //for (int iat = 0; iat < unit_cell_.num_atom_types(); iat++) {
-        //    for (size_t i = 0; i < atom_type.pp_desc().atomic_pseudo_wfs_.size(); i++) {
-        //    for (int l = 0; l <= unit_cell_.atom_type(iat).indexr().lmax(); l++) {
-        //        #pragma omp parallel for
-        //        for (int igk_loc = 0; igk_loc < kp__->num_gkvec_loc(); igk_loc++) {
-        //            ri(igk_loc, l, iat) = rad_int__[iat][l](idx_gk[igk_loc].first, idx_gk[igk_loc].second);
-        //        }
-        //    }
-        //}
-
-        #pragma omp parallel for schedule(static)
-        for (int ia = 0; ia < unit_cell_.num_atoms(); ia++) {
-            double phase = twopi * dot(kp__->gkvec().vk(), unit_cell_.atom(ia).position());
-            double_complex phase_k = std::exp(double_complex(0.0, phase));
->>>>>>> 65cc3f39
-
         kp__->generate_atomic_centered_wavefunctions(num_ao__, phi);
-        // mdarray<double, 2> rlm_gk(kp__->num_gkvec_loc(), Utils::lmmax(lmax));
-        // mdarray<std::pair<int, double>, 1> idx_gk(kp__->num_gkvec_loc());
-        // #pragma omp parallel for schedule(static)
-        // for (int igk_loc = 0; igk_loc < kp__->num_gkvec_loc(); igk_loc++) {
-        //     int igk = kp__->idxgk(igk_loc);
-        //     /* vs = {r, theta, phi} */
-        //     auto vs = SHT::spherical_coordinates(kp__->gkvec().gkvec_cart(igk));
-        //     /* compute real spherical harmonics for G+k vector */
-        //     std::vector<double> rlm(Utils::lmmax(lmax));
-        //     SHT::spherical_harmonics(lmax, vs[1], vs[2], &rlm[0]);
-        //     for (int lm = 0; lm < Utils::lmmax(lmax); lm++) {
-        //         rlm_gk(igk_loc, lm) = rlm[lm];
-        //     }
-        //     int i = static_cast<int>((vs[0] / ctx_.gk_cutoff()) * (ctx_.centered_atm_wfc().orbital(0, 0).num_points() - 1));
-        //     double dgk = vs[0] - ctx_.centered_atm_wfc().orbital(0, 0).radial_grid()[i];
-        //     idx_gk(igk_loc) = std::pair<int, double>(i, dgk);
-        // }
-
-        // /* starting index of atomic orbital block for each atom */
-        // std::vector<int> idxao;
-        // int n{0};
-        // for (int ia = 0; ia < unit_cell_.num_atoms(); ia++) {
-        //     auto& atom_type = unit_cell_.atom(ia).type();
-        //     idxao.push_back(n);
-        //     /* increment index of atomic orbitals */
-        //     for (size_t i = 0; i < atom_type.pp_desc().atomic_pseudo_wfs_.size(); i++) {
-        //         int l = atom_type.pp_desc().atomic_pseudo_wfs_[i].first;
-        //         n += (2 * l + 1);
-        //     }
-        // }
-
-        // //mdarray<double, 3> ri(kp__->num_gkvec_loc(), unit_cell_.lmax() + 1, unit_cell_.num_atom_types());
-        // //for (int iat = 0; iat < unit_cell_.num_atom_types(); iat++) {
-        // //    for (size_t i = 0; i < atom_type.pp_desc().atomic_pseudo_wfs_.size(); i++) {
-        // //    for (int l = 0; l <= unit_cell_.atom_type(iat).indexr().lmax(); l++) {
-        // //        #pragma omp parallel for
-        // //        for (int igk_loc = 0; igk_loc < kp__->num_gkvec_loc(); igk_loc++) {
-        // //            ri(igk_loc, l, iat) = rad_int__[iat][l](idx_gk[igk_loc].first, idx_gk[igk_loc].second);
-        // //        }
-        // //    }
-        // //}
-
-        // #pragma omp parallel for schedule(static)
-        // for (int ia = 0; ia < unit_cell_.num_atoms(); ia++) {
-        //     double phase = twopi * (kp__->gkvec().vk() * unit_cell_.atom(ia).position());
-        //     double_complex phase_k = std::exp(double_complex(0.0, phase));
-
-        //     std::vector<double_complex> phase_gk(kp__->num_gkvec_loc());
-        //     for (int igk_loc = 0; igk_loc < kp__->num_gkvec_loc(); igk_loc++) {
-        //         int igk = kp__->idxgk(igk_loc);
-        //         auto G = kp__->gkvec().gvec(igk);
-        //         phase_gk[igk_loc] = std::conj(ctx_.gvec_phase_factor(G, ia) * phase_k);
-        //     }
-        //     auto& atom_type = unit_cell_.atom(ia).type();
-        //     int n{0};
-        //     for (size_t i = 0; i < atom_type.pp_desc().atomic_pseudo_wfs_.size(); i++) {
-        //         int l = atom_type.pp_desc().atomic_pseudo_wfs_[i].first;
-        //         double_complex z = std::pow(double_complex(0, -1), l) * fourpi / std::sqrt(unit_cell_.omega());
-        //         for (int m = -l; m <= l; m++) {
-        //             int lm = Utils::lm_by_l_m(l, m);
-        //             for (int igk_loc = 0; igk_loc < kp__->num_gkvec_loc(); igk_loc++) {
-        //                 phi.component(0).pw_coeffs().prime(igk_loc, idxao[ia] + n) =
-        //                     z * phase_gk[igk_loc] * rlm_gk(igk_loc, lm) * ctx_.centered_atm_wfc().orbital(i, atom_type.id())(idx_gk[igk_loc].first, idx_gk[igk_loc].second);
-        //                 //phi.component(0).pw_coeffs().prime(igk_loc, idxao[ia] + n) =
-        //                 //    z * phase_gk[igk_loc] * rlm_gk(igk_loc, lm) * ri(igk_loc, l, atom_type.id());
-        //             }
-        //             n++;
-        //         }
-        //     }
-        // }
     }
 
     /* fill remaining wave-functions with pseudo-random guess */
