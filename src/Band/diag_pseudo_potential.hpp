--- conflicted
+++ resolved
@@ -17,54 +17,7 @@
 {
     PROFILE("sirius::Band::diag_pseudo_potential_exact");
 
-<<<<<<< HEAD
-    /* short notation for target wave-functions */
-    auto& psi = kp__->spinor_wave_functions(ispn__);
-
-    /* short notation for number of target wave-functions */
-    int num_bands = ctx_.num_fv_states();     
-
-    int ngk = kp__->num_gkvec();
-
-    /* number of spin components, treated simultaneously */
-    int nsc = (ctx_.num_mag_dims() == 3) ? 2 : 1;
-
-    Wave_functions  phi(ctx_.processing_unit(), kp__->gkvec(), ngk, nsc);
-    Wave_functions hphi(ctx_.processing_unit(), kp__->gkvec(), ngk, nsc);
-    Wave_functions ophi(ctx_.processing_unit(), kp__->gkvec(), ngk, nsc);
-    
-    std::vector<double> eval(ngk);
-
-    phi.component(0).pw_coeffs().prime().zero();
-    for (int i = 0; i < ngk; i++) {
-        phi.component(0).pw_coeffs().prime(i, i) = 1;
-    }
-
-    apply_h_o(kp__, ispn__, 0, ngk, phi, hphi, ophi, d_op__, q_op__);
-        
-    //Utils::check_hermitian("h", hphi.coeffs(), ngk);
-    //Utils::check_hermitian("o", ophi.coeffs(), ngk);
-
-    #ifdef __PRINT_OBJECT_CHECKSUM
-    auto z1 = hphi.pw_coeffs().prime().checksum();
-    auto z2 = ophi.pw_coeffs().prime().checksum();
-    printf("checksum(h): %18.10f %18.10f\n", z1.real(), z1.imag());
-    printf("checksum(o): %18.10f %18.10f\n", z2.real(), z2.imag());
-    #endif
-
-    auto gen_solver = ctx_.gen_evp_solver<double_complex>();
-    
-    TERMINATE("fix this later");
-    dmatrix<double_complex> hmlt(hphi[0].pw_coeffs().prime().template at<CPU>(), ngk, ngk);
-    dmatrix<double_complex> ovlp(ophi[0].pw_coeffs().prime().template at<CPU>(), ngk, ngk);
-    dmatrix<double_complex> Z(psi.pw_coeffs().prime().template at<CPU>(), ngk, ngk);
-
-    if (gen_solver->solve(ngk, num_bands, hmlt, ovlp, &eval[0], Z)) {
-        TERMINATE("error in evp solve");
-    }
-=======
     STOP();
->>>>>>> 5b01d7f4
 
 //    /* short notation for target wave-functions */
 //    auto& psi = kp__->spinor_wave_functions(ispn__);
