--- conflicted
+++ resolved
@@ -30,11 +30,6 @@
 #include "linalg.hpp"
 #include "eigenproblem.h"
 #include "hdf5_tree.hpp"
-<<<<<<< HEAD
-
-namespace sddk {
-=======
->>>>>>> 5b01d7f4
 
 #ifdef __GPU
 extern "C" void add_square_sum_gpu(double_complex const* wf__,
