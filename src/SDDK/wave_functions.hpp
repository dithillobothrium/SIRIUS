--- conflicted
+++ resolved
@@ -30,11 +30,6 @@
 #include "linalg.hpp"
 #include "eigenproblem.h"
 #include "hdf5_tree.hpp"
-<<<<<<< HEAD
-
-namespace sddk {
-=======
->>>>>>> b224db83
 
 #ifdef __GPU
 extern "C" void add_square_sum_gpu(double_complex const* wf__,
