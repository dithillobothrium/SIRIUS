--- conflicted
+++ resolved
@@ -41,7 +41,7 @@
             ppd.ae_potential_.push_back(Spheric_function<spectral, double>(lm_max_rho, ppd.atom_->radial_grid()));
             ppd.ps_potential_.push_back(Spheric_function<spectral, double>(lm_max_rho, ppd.atom_->radial_grid()));
 
-            if (atom_type.pp_desc().spin_orbit_coupling && i > 0) {
+            if (atom_type.spin_orbit_coupling() && i > 0) {
                 ppd.g_function_[i-1] = Spheric_function<spectral, double>(lm_max_rho, ppd.atom_->radial_grid());
             }
         }
@@ -423,16 +423,7 @@
 inline void Potential::calc_PAW_local_potential(paw_potential_data_t &ppd,
                                                 paw_density_data_t const& pdd)
 {
-<<<<<<< HEAD
-    auto& pp_desc = ppd.atom_->type().pp_desc();
-
     /* Calculation of Hartree potential */
-=======
-    //-----------------------------------------
-    //---- Calculation of Hartree potential ---
-    //-----------------------------------------
-
->>>>>>> 580b2e9a
     for (int i = 0; i < ctx_.num_mag_dims() + 1; i++) {
         ppd.ae_potential_[i].zero();
         ppd.ps_potential_[i].zero();
@@ -448,47 +439,25 @@
 
     ppd.hartree_energy_ = ae_hartree_energy - ps_hartree_energy;
 
-<<<<<<< HEAD
     /* Calculation of XC potential */
     double ae_xc_energy = 0.0;
     double ps_xc_energy = 0.0;
 
+    auto& ae_core = ppd.atom_->type().paw_ae_core_charge_density();
+    auto& ps_core = ppd.atom_->type().ps_core_charge_density();
+
     switch (ctx_.num_mag_dims()){
         case 0:{
-            ae_xc_energy = xc_mt_PAW_nonmagnetic(ppd.ae_potential_[0], pdd.ae_density_[0], pp_desc.all_elec_core_charge);
-            ps_xc_energy = xc_mt_PAW_nonmagnetic(ppd.ps_potential_[0], pdd.ps_density_[0], pp_desc.core_charge_density);
+            ae_xc_energy = xc_mt_PAW_nonmagnetic(ppd.ae_potential_[0], pdd.ae_density_[0], ae_core);
+            ps_xc_energy = xc_mt_PAW_nonmagnetic(ppd.ps_potential_[0], pdd.ps_density_[0], ps_core);
         }break;
-=======
-    //-----------------------------------------
-    //---- Calculation of XC potential ---
-    //-----------------------------------------
-    auto& ps_core = ppd.atom_->type().ps_core_charge_density();
-    auto& ae_core = ppd.atom_->type().paw_ae_core_charge_density();
-
-    double ae_xc_energy = 0.0;
-    double ps_xc_energy = 0.0;
-
-    switch (ctx_.num_mag_dims()) {
-        case 0: {
-            ae_xc_energy = xc_mt_PAW_nonmagnetic(ppd.ae_potential_[0], ae_density[0], ae_core);
-            ps_xc_energy = xc_mt_PAW_nonmagnetic(ppd.ps_potential_[0], ps_density[0], ps_core);
-            break;
-        }
-
-        case 1: {
-            ae_xc_energy = xc_mt_PAW_collinear(ppd.ae_potential_, ae_density, ae_core);
-            ps_xc_energy = xc_mt_PAW_collinear(ppd.ps_potential_, ps_density, ps_core);
-            break;
-        }
->>>>>>> 580b2e9a
 
         case 1:
         case 3:{
-<<<<<<< HEAD
             /* receive potential in theta phi
              * waiting for C++17 to rewrite this in better way */
-            auto ae_potential_tp = xc_mt_PAW_noncollinear(pdd.ae_density_tp_, pp_desc.all_elec_core_charge, ae_xc_energy);
-            auto ps_potential_tp = xc_mt_PAW_noncollinear(pdd.ps_density_tp_, pp_desc.core_charge_density,  ps_xc_energy);
+            auto ae_potential_tp = xc_mt_PAW_noncollinear(pdd.ae_density_tp_, ae_core, ae_xc_energy);
+            auto ps_potential_tp = xc_mt_PAW_noncollinear(pdd.ps_density_tp_, ps_core, ps_xc_energy);
 
             /* convert to lm */
             for (int i = 0; i < ctx_.num_mag_dims() + 1; i++) {
@@ -497,16 +466,10 @@
             }
 
             /* utilise AE potential in theta phi to compute G function from PRB 82, 075116 2010 */
-            if (ppd.atom_->type().pp_desc().spin_orbit_coupling && ctx_.num_mag_dims() == 3) {
+            if (ppd.atom_->type().spin_orbit_coupling() && ctx_.num_mag_dims() == 3) {
                 ppd.g_function_ = calc_g_function(ae_potential_tp);
             }
         }break;
-=======
-            ae_xc_energy = xc_mt_PAW_noncollinear(ppd.ae_potential_, ae_density, ae_core);
-            ps_xc_energy = xc_mt_PAW_noncollinear(ppd.ps_potential_, ps_density, ps_core);
-            break;
-        }
->>>>>>> 580b2e9a
 
         default:{
             TERMINATE("PAW local potential error! Wrong number of spins!")
@@ -517,7 +480,7 @@
     ppd.xc_energy_ = ae_xc_energy - ps_xc_energy;
 }
 
-<<<<<<< HEAD
+
 /**
  * Calculates G-function - the term which appears in the case of spin-orbit calculation and comes from small component
  * of AE wave functions.
@@ -532,9 +495,6 @@
  * \f]
  */
 std::array<Spheric_function<spectral, double>, 3> Potential::calc_g_function(std::vector<Spheric_function<spatial, double>> const& ae_potential_tp)
-=======
-inline void Potential::calc_PAW_local_Dij(paw_potential_data_t& pdd, mdarray<double, 4>& paw_dij)
->>>>>>> 580b2e9a
 {
     if (ae_potential_tp.size() != 4) {
         TERMINATE("Error in Potential::calc_g_function! potential should have 4 components");
@@ -588,8 +548,11 @@
 
     auto& atom_type = ppd.atom_->type();
 
-    auto& paw_ae_wfs = atom_type.paw_ae_wfs();
-    auto& paw_ps_wfs = atom_type.paw_ps_wfs();
+    auto& paw_ae_wfs_mtrx = atom_type.paw_ae_wfs_matrix();
+    auto& paw_ps_wfs_mtrx = atom_type.paw_ps_wfs_matrix();
+
+    /* used in the case of spin-orbit calculation*/
+    auto& paw_ae_rel_small_wfs_matrix = atom_type.paw_ae_rel_small_wfs_matrix();
 
     /* get lm size for density */
     int lmax = atom_type.indexr().lmax_lo();
@@ -599,15 +562,14 @@
 
     Gaunt_coefficients<double> GC(lmax, 2 * lmax, lmax, SHT::gaunt_rlm);
 
-<<<<<<< HEAD
-    int nrb = pp_desc.num_beta_radial_functions;
+    int nrb = atom_type.num_beta_radial_functions();
 
     /* store integrals here */
     mdarray<double, 3> integrals(lmsize_rho, nrb * (nrb + 1) / 2, ctx_.num_mag_dims() + 1);
 
     /* shorter paw radial grid*/
     // TODO use shorter paw grid everywhere
-    Radial_grid<double> newgrid = atom_type.radial_grid().segment(pp_desc.cutoff_radius_index);
+    Radial_grid<double> newgrid = atom_type.radial_grid().segment(atom_type.cutoff_radius_index());
 
     /* create array for integration */
     std::vector<double> intdata(newgrid.num_points(),0);
@@ -617,66 +579,36 @@
         auto &ae_atom_pot = ppd.ae_potential_[imagn];
         auto &ps_atom_pot = ppd.ps_potential_[imagn];
 
-        for (int iqij = 0; iqij < nrb * (nrb + 1) / 2 ; iqij++) {
-            for (int lm3 = 0; lm3 < lmsize_rho; lm3++) {
-                /* fill array for integration */
-                for (int irad = 0; irad < newgrid.num_points(); irad++) {
-                    double ae_part = pp_desc.all_elec_wfc_matrix(irad, iqij);
-                    double ps_part = pp_desc.pseudo_wfc_matrix(irad, iqij)  + pp_desc.q_radial_functions_l(irad,iqij, l_by_lm[lm3]);
-                    intdata[irad] = ae_atom_pot(lm3, irad) * ae_part - ps_atom_pot(lm3, irad) * ps_part;
-                }
-
-                /* in case of spin-orbit we need to add small correction to magnetic field if we have non-collinear calculation*/
-                if (ppd.atom_->type().pp_desc().spin_orbit_coupling && ctx_.num_mag_dims() == 3 && imagn > 0) {
-                    for (int irad = 0; irad < newgrid.num_points(); irad++) {
-                        intdata[irad] += ppd.g_function_[imagn - 1](lm3, irad) * pp_desc.all_elec_rel_small_wfc_matrix(irad, iqij);
-                    }
-                }
-
-                /* create spline from data arrays */
-                Spline<double> dij_spl(newgrid,intdata);
-
-                /* integrate */
-                integrals(lm3, iqij, imagn) = dij_spl.integrate(0);
-=======
-    /* store integrals here */
-    mdarray<double, 3> integrals(lmsize_rho, atom_type.num_beta_radial_functions() * (atom_type.num_beta_radial_functions() + 1) / 2,
-                                 ctx_.num_mag_dims() + 1);
-
-    auto& rgrid = atom_type.radial_grid();
-
-    for(int imagn = 0; imagn < ctx_.num_mag_dims() + 1; imagn++ ){
-        auto &ae_atom_pot = pdd.ae_potential_[imagn];
-        auto &ps_atom_pot = pdd.ps_potential_[imagn];
-
         for (int irb2 = 0; irb2 < atom_type.num_beta_radial_functions(); irb2++){
             for (int irb1 = 0; irb1 <= irb2; irb1++){
                 int iqij = (irb2 * (irb2 + 1)) / 2 + irb1;
 
-                /* create array for integration */
-                std::vector<double> intdata(rgrid.num_points());
-
                 for (int lm3 = 0; lm3 < lmsize_rho; lm3++) {
-                    /* fill array */
-                    for (int irad = 0; irad < rgrid.num_points(); irad++) {
-                        double ae_part = paw_ae_wfs(irad, irb1) * paw_ae_wfs(irad, irb2);
-                        double ps_part = paw_ps_wfs(irad, irb1) * paw_ps_wfs(irad, irb2) + 
-                                         atom_type.q_radial_function(irb1, irb2, l_by_lm[lm3])[irad];
-
-                        intdata[irad] = ae_atom_pot(lm3, irad) * ae_part - ps_atom_pot(lm3, irad) * ps_part;
+                    auto& q_rad_func = atom_type.q_radial_function(irb1, irb2, l_by_lm[lm3]);
+
+                    /* fill array for integration */
+                    for (int irad = 0; irad < newgrid.num_points(); irad++) {
+                        intdata[irad] = ae_atom_pot(lm3, irad) * paw_ae_wfs_mtrx(irad, iqij) -
+                                ps_atom_pot(lm3, irad) * (paw_ps_wfs_mtrx(irad, iqij) + q_rad_func[irad]);
                     }
 
-                    /* create spline from data arrays */
-                    Spline<double> dij_spl(rgrid, intdata);
-
-                    /* integrate */
-                    integrals(lm3, iqij, imagn) = dij_spl.integrate(0);
-                }
->>>>>>> 580b2e9a
-            }
-        }
-    }
-
+                    /* in case of spin-orbit we need to add small correction to magnetic field if we have non-collinear calculation*/
+                    if (atom_type.spin_orbit_coupling() && ctx_.num_mag_dims() == 3 && imagn > 0) {
+                        for (int irad = 0; irad < newgrid.num_points(); irad++) {
+                            intdata[irad] += ppd.g_function_[imagn - 1](lm3, irad) * paw_ae_rel_small_wfs_matrix(irad, iqij);
+                        }
+                    }
+
+                /* create spline from data arrays */
+                Spline<double> dij_spl(newgrid,intdata);
+
+                /* integrate */
+                integrals(lm3, iqij, imagn) = dij_spl.integrate(0);
+
+                }
+            }
+        }
+    }
 
     //---- calc Dij ----
     for (int ib2 = 0; ib2 < atom_type.mt_lo_basis_size(); ib2++) {
