--- conflicted
+++ resolved
@@ -1400,12 +1400,8 @@
     apply_h_local_slice(kp__, effective_potential__, pw_ekin__, n__, phi, hphi);
     
     /* set intial ophi */
-<<<<<<< HEAD
     if (parameters_.processing_unit() == CPU || (parameters_.processing_unit() == GPU && economize_gpu_memory)) 
         phi >> ophi;
-=======
-    if (parameters_.processing_unit() == CPU) phi >> ophi;
->>>>>>> 850d845d
 
     #ifdef _GPU_
     if (parameters_.processing_unit() == GPU && !economize_gpu_memory)
@@ -1521,7 +1517,7 @@
                 /* get real space fractional coordinate */
                 vector3d<double> v0(double(j0) / fft->size(0), double(j1) / fft->size(1), double(j2) / fft->size(2));
                 int ir = static_cast<int>(j0 + j1 * fft->size(0) + j2 * fft->size(0) * fft->size(1));
-                k_phase_fac[ir] = std::exp(double_complex(0.0, twopi * Utils::scalar_product(kp__->vk(), v0)));
+                k_phase_fac[ir] = std::exp(double_complex(0.0, twopi * (kp__->vk() * v0)));
             }
         }
     }
@@ -1536,7 +1532,7 @@
             for (int t2 = -1; t2 <= 1; t2++)
             {
                 vector3d<int> T(t0, t1, t2);
-                T_phase_fac(t0, t1, t2) = std::exp(double_complex(0.0, twopi * Utils::scalar_product(kp__->vk(), T)));
+                T_phase_fac(t0, t1, t2) = std::exp(double_complex(0.0, twopi * (kp__->vk() * T)));
             }
         }
     }
@@ -1565,8 +1561,6 @@
     mdarray<double_complex, 3> q_beta_phi(uc->max_mt_basis_size(), spl_bands.local_size(0), Platform::max_num_threads());
     
     mdarray<double_complex, 3> beta_tmp(parameters_.real_space_prj_->max_num_points_, uc->max_mt_basis_size(), Platform::max_num_threads());
-
-    MEMORY_USAGE_INFO();
 
     for (int iblk = 0; iblk < num_band_blocks; iblk++)
     {
@@ -1753,15 +1747,16 @@
     }
 
     /* apply Hamiltonian and overlap operators to the new basis functions */
-<<<<<<< HEAD
-    apply_h_o_serial(kp__, effective_potential__, pw_ekin__, N__, n__, phi__, hphi__, ophi__, kappa__, packed_mtrx_offset__,
-                     d_mtrx_packed__, q_mtrx_packed__);
-=======
-    //apply_h_o_serial(kp__, effective_potential__, pw_ekin__, N__, n__, phi__, hphi__, ophi__, packed_mtrx_offset__,
-    //                 d_mtrx_packed__, q_mtrx_packed__);
-    apply_h_o_real_space_serial(kp__, effective_potential__, pw_ekin__, N__, n__, phi__, hphi__, ophi__, packed_mtrx_offset__,
-                                d_mtrx_packed__, q_mtrx_packed__);
->>>>>>> 850d845d
+    if (true)
+    {
+        apply_h_o_serial(kp__, effective_potential__, pw_ekin__, N__, n__, phi__, hphi__, ophi__, kappa__, packed_mtrx_offset__,
+                         d_mtrx_packed__, q_mtrx_packed__);
+    }
+    else
+    {
+        apply_h_o_real_space_serial(kp__, effective_potential__, pw_ekin__, N__, n__, phi__, hphi__, ophi__, packed_mtrx_offset__,
+                                    d_mtrx_packed__, q_mtrx_packed__);
+    }
     
     if (parameters_.processing_unit() == CPU)
     {
