// Copyright (c) 2013-2017 Anton Kozhevnikov, Thomas Schulthess
// All rights reserved.
//
// Redistribution and use in source and binary forms, with or without modification, are permitted provided that
// the following conditions are met:
//
// 1. Redistributions of source code must retain the above copyright notice, this list of conditions and the
//    following disclaimer.
// 2. Redistributions in binary form must reproduce the above copyright notice, this list of conditions
//    and the following disclaimer in the documentation and/or other materials provided with the distribution.
//
// THIS SOFTWARE IS PROVIDED BY THE COPYRIGHT HOLDERS AND CONTRIBUTORS "AS IS" AND ANY EXPRESS OR IMPLIED
// WARRANTIES, INCLUDING, BUT NOT LIMITED TO, THE IMPLIED WARRANTIES OF MERCHANTABILITY AND FITNESS FOR A
// PARTICULAR PURPOSE ARE DISCLAIMED. IN NO EVENT SHALL THE COPYRIGHT HOLDER OR CONTRIBUTORS BE LIABLE FOR
// ANY DIRECT, INDIRECT, INCIDENTAL, SPECIAL, EXEMPLARY, OR CONSEQUENTIAL DAMAGES (INCLUDING, BUT NOT LIMITED TO,
// PROCUREMENT OF SUBSTITUTE GOODS OR SERVICES; LOSS OF USE, DATA, OR PROFITS; OR BUSINESS INTERRUPTION) HOWEVER
// CAUSED AND ON ANY THEORY OF LIABILITY, WHETHER IN CONTRACT, STRICT LIABILITY, OR TORT (INCLUDING NEGLIGENCE OR
// OTHERWISE) ARISING IN ANY WAY OUT OF THE USE OF THIS SOFTWARE, EVEN IF ADVISED OF THE POSSIBILITY OF SUCH DAMAGE.

/** \file atom_type.h
 *
 *  \brief Contains definition of sirius::radial_functions_index and sirius::basis_functions_index classes
 *         and declaration and partial implementation of sirius::Atom_type class.
 */

#ifndef __ATOM_TYPE_H__
#define __ATOM_TYPE_H__

#include "atomic_conf.h"
#include "descriptors.h"
#include "geometry3d.hpp"
#include "utils.h"
#include "radial_grid.h"
#include "radial_solver.h"
#include "xc_functional.h"
#include "simulation_parameters.h"
#include "sht.h"
#include "radial_functions_index.hpp"
#include "basis_functions_index.hpp"

namespace sirius {

/// Defines the properties of atom type.
/** Atoms wth the same properties are grouped by type. */
class Atom_type
{
  private:
    /// Basic parameters.
    Simulation_parameters const& parameters_;

    /// Unique id of atom type in the range [0, \f$ N_{types} \f$).
    int id_{-1};

    /// Unique string label for the atom type.
    std::string label_;

    /// Chemical element symbol.
    std::string symbol_;

    /// Chemical element name.
    std::string name_;

    /// Nucleus charge or pseudocharge, treated as positive(!) integer.
    int zn_{0};

    /// Atom mass.
    double mass_{0};

    /// List of atomic levels.
    std::vector<atomic_level_descriptor> atomic_levels_;

    /// Number of core electrons.
    double num_core_electrons_{0};

    /// Number of valence electrons.
    double num_valence_electrons_{0};

    /// Default augmented wave configuration.
    radial_solution_descriptor_set aw_default_l_;

    /// Augmented wave configuration for specific l.
    std::vector<radial_solution_descriptor_set> aw_specific_l_;

    /// List of radial descriptor sets used to construct augmented waves.
    std::vector<radial_solution_descriptor_set> aw_descriptors_;

    /// List of radial descriptor sets used to construct local orbitals.
    std::vector<local_orbital_descriptor> lo_descriptors_;

    /// Maximum number of AW radial functions across angular momentums.
    int max_aw_order_{0};

    int offset_lo_{-1}; // TODO: better name

    /// Index of radial basis functions.
    radial_functions_index indexr_;

    /// Index of atomic basis functions (radial function * spherical harmonic).
    basis_functions_index indexb_;

    /// Radial functions of beta-projectors.
    std::vector<std::pair<int, Spline<double>>> beta_radial_functions_;

    /// Radial functions of the Q-operator.
    /** The dimension of this array is fully determined by the number and lmax of beta-projectors.
        Beta-projectors must be loaded before loading the Q radial functions. */
    mdarray<Spline<double>, 2> q_radial_functions_l_;

    /// Atomic wave-functions used to setup the initial subspace and to apply U-correction.
    /** This are the chi wave-function in the USPP file. Pairs of [l, chi_l(r)] are stored. */
    std::vector<std::pair<int, Spline<double>>> ps_atomic_wfs_;

    /// Total occupancy of the (hubbard) wave functions.
    std::vector<double> ps_atomic_wf_occ_;

    /// True if the pseudopotential is soft and charge augmentation is required.
    bool augment_{false};

    /// Local part of pseudopotential.
    std::vector<double> local_potential_;

    /// Pseudo-core charge density (used by PP-PW method in non-linear core correction).
    std::vector<double> ps_core_charge_density_;

    /// Total pseudo-charge density (used by PP-PW method to setup initial density).
    std::vector<double> ps_total_charge_density_;

    /// Ionic part of D-operator matrix.
    mdarray<double, 2> d_mtrx_ion_;

    /// True if the pseudopotential is used for PAW.
    bool is_paw_{false};

    /// Core energy of PAW.
    bool paw_core_energy_{0};

    /// All electron wave functions of the PAW method.
    /** The number of wave functions is equal to the number of beta-projectors. */
    mdarray<double, 2> paw_ae_wfs_;

    /// array to store all electron wave function pairs \f$\phi_i(r)\phi_j(r)\f$. Lower triangular part is stored
    mdarray<double, 2> paw_ae_wfs_matrix_;

    /// Relativistic small component of all electron wave functions. Used in the case of spin-orbit
    mdarray<double, 2> paw_ae_rel_small_wfs_;

    /// array to store relativistic small component of all electron wave function pairs \f$\chi_i(r)\chi_j(r)\f$. Lower triangular part is stored
    mdarray<double, 2> paw_ae_rel_small_wfs_matrix_;

    /// Pseudo wave functions of the PAW method.
    /** The number of wave functions is equal to the number of beta-projectors. */
    mdarray<double, 2> paw_ps_wfs_;
<<<<<<< HEAD
    
    /// array to store pseudo wave function pairs \f$\tilde\phi_i(r)\tilde\phi_j(r)\f$. Lower triangular part is stored
    mdarray<double, 2> paw_ps_wfs_matrix_;
=======
>>>>>>> 77658954

    /// Occupations of PAW wave-functions.
    /** Length of vector is the same as the number of beta projectors, paw_ae_wfs and paw_ps_wfs */
    std::vector<double> paw_wf_occ_;

    /// Core electron contribution to all electron charge density in PAW method.
    std::vector<double> paw_ae_core_charge_density_;
<<<<<<< HEAD
    
    /// cutoff index for projectors
    int cutoff_radius_index_;
=======
>>>>>>> 77658954

    /// True if the pseudo potential includes spin orbit coupling.
    bool spin_orbit_coupling_{false};

    /// starting magnetization // TODO: remove that
    double starting_magnetization_{0.0};

    // direction of the starting magnetization // TODO: remove that
    double starting_magnetization_theta_{0.0};
    double starting_magnetization_phi_{0.0};

    /// Hubbard correction
    bool hubbard_correction_{false};

    /// hubbard angular momentum s, p, d, f
    int hubbard_l_{-1};

    /// hubbard orbital
    int hubbard_n_{0};

    // hubbard occupancy
    double hubbard_occupancy_orbital_;

    /// different hubbard coefficients
    //  s: U = hubbard_coefficients_[0]
    //  p: U = hubbard_coefficients_[0], J = hubbard_coefficients_[1]
    //  d: U = hubbard_coefficients_[0], J = hubbard_coefficients_[1],  B  = hubbard_coefficients_[2]
    //  f: U = hubbard_coefficients_[0], J = hubbard_coefficients_[1],  E2 = hubbard_coefficients_[2], E3 = hubbard_coefficients_[3]
    ///   hubbard_coefficients[4] = U_alpha
    ///   hubbard_coefficients[5] = U_beta

    double hubbard_J_{0.0};
    double hubbard_U_{0.0};
    double hubbard_coefficients_[4];

    mdarray<double, 4> hubbard_matrix_;

    // simplifed hubbard theory
    double hubbard_alpha_{0.0};
    double hubbard_beta_{0.0};
    double hubbard_J0_{0.0};

    /// Inverse of (Q_{\xi \xi'j}^{-1} + beta_pw^{H}_{\xi} * beta_pw_{xi'})
    /** Used in Chebyshev iterative solver as a block-diagonal preconditioner */
    matrix<double_complex> p_mtrx_;

    /// f_coefficients defined in Ref. PRB 71 115106 Eq.9 only
    /// valid when SO interactions are on
    mdarray<double_complex, 4> f_coefficients_;

    /// List of atom indices (global) for a given type.
    std::vector<int> atom_id_;

    std::string file_name_;

    mdarray<int, 2> idx_radial_integrals_;

    mutable mdarray<double, 3> rf_coef_;
    mutable mdarray<double, 3> vrf_coef_;

    bool initialized_{false};

    inline void read_hubbard_parameters(json const& parser);

    inline void read_input_core(json const& parser);

    inline void read_input_aw(json const& parser);

    inline void read_input_lo(json const& parser);

    inline void read_pseudo_uspp(json const& parser);

    inline void read_pseudo_paw(json const& parser);

    inline void read_input(const std::string& fname);

    inline void init_aw_descriptors(int lmax)
    {
        assert(lmax >= -1);

        if (lmax >= 0 && aw_default_l_.size() == 0) {
            TERMINATE("default AW descriptor is empty");
        }

        aw_descriptors_.clear();
        for (int l = 0; l <= lmax; l++) {
            aw_descriptors_.push_back(aw_default_l_);
            for (size_t ord = 0; ord < aw_descriptors_[l].size(); ord++) {
                aw_descriptors_[l][ord].n = l + 1;
                aw_descriptors_[l][ord].l = l;
            }
        }

        for (size_t i = 0; i < aw_specific_l_.size(); i++) {
            int l = aw_specific_l_[i][0].l;
            if (l < lmax) {
                aw_descriptors_[l] = aw_specific_l_[i];
            }
        }
    }

    /* forbid copy constructor */
    Atom_type(const Atom_type& src) = delete;

    /* forbid assignment operator */
    Atom_type& operator=(const Atom_type& src) = delete;

  protected:
    /// Radial grid of the muffin-tin sphere.
    Radial_grid<double> radial_grid_;

    /// Density of a free atom.
    Spline<double> free_atom_density_spline_;

    std::vector<double> free_atom_density_;

    /// Radial grid of a free atom.
    Radial_grid<double> free_atom_radial_grid_;

  public:
    Atom_type(Simulation_parameters const& parameters__,
              std::string symbol__,
              std::string name__,
              int zn__,
              double mass__,
              std::vector<atomic_level_descriptor>& levels__,
              radial_grid_t grid_type__)
        : parameters_(parameters__)
        , symbol_(symbol__)
        , name_(name__)
        , zn_(zn__)
        , mass_(mass__)
        , atomic_levels_(levels__)
    {
        radial_grid_ = Radial_grid_factory<double>(grid_type__, 2000 + zn__ * 50, 1e-6 / zn_, 20.0 + 0.25 * zn_);
    }

    Atom_type(Simulation_parameters const& parameters__, int id__, std::string label__, std::string file_name__)
        : parameters_(parameters__)
        , id_(id__)
        , label_(label__)
        , file_name_(file_name__)
    {
    }

    Atom_type(Atom_type&& src) = default;

    inline void init(int offset_lo__);

    inline void set_radial_grid(radial_grid_t grid_type__, int num_points__, double rmin__, double rmax__)
    {
        radial_grid_        = Radial_grid_factory<double>(grid_type__, num_points__, rmin__, rmax__);
        if (parameters_.processing_unit() == GPU) {
            radial_grid_.copy_to_device();
        }
    }

    inline void set_radial_grid(int num_points__, double const* points__)
    {
        radial_grid_        = Radial_grid_ext<double>(num_points__, points__);
        if (parameters_.processing_unit() == GPU) {
            radial_grid_.copy_to_device();
        }
    }

    /// Add augmented-wave descriptor.
    inline void add_aw_descriptor(int n, int l, double enu, int dme, int auto_enu)
    {
        if ((int)aw_descriptors_.size() < (l + 1)) {
            aw_descriptors_.resize(l + 1, radial_solution_descriptor_set());
        }

        radial_solution_descriptor rsd;

        rsd.n = n;
        if (n == -1) {
            /* default principal quantum number value for any l */
            rsd.n = l + 1;
            for (int ist = 0; ist < num_atomic_levels(); ist++) {
                /* take next level after the core */
                if (atomic_level(ist).core && atomic_level(ist).l == l) {
                    rsd.n = atomic_level(ist).n + 1;
                }
            }
        }

        rsd.l        = l;
        rsd.dme      = dme;
        rsd.enu      = enu;
        rsd.auto_enu = auto_enu;
        aw_descriptors_[l].push_back(rsd);
    }

    /// Add local orbital descriptor
    inline void add_lo_descriptor(int ilo, int n, int l, double enu, int dme, int auto_enu)
    {
        if ((int)lo_descriptors_.size() == ilo) {
            lo_descriptors_.push_back(local_orbital_descriptor());
            lo_descriptors_[ilo].l = l;
        } else {
            if (l != lo_descriptors_[ilo].l) {
                std::stringstream s;
                s << "wrong angular quantum number" << std::endl
                  << "atom type id: " << id() << " (" << symbol_ << ")" << std::endl
                  << "idxlo: " << ilo << std::endl
                  << "n: " << l << std::endl
                  << "l: " << n << std::endl
                  << "expected l: " << lo_descriptors_[ilo].l << std::endl;
                TERMINATE(s);
            }
        }

        radial_solution_descriptor rsd;

        rsd.n = n;
        if (n == -1) {
            /* default value for any l */
            rsd.n = l + 1;
            for (int ist = 0; ist < num_atomic_levels(); ist++) {
                if (atomic_level(ist).core && atomic_level(ist).l == l) {
                    /* take next level after the core */
                    rsd.n = atomic_level(ist).n + 1;
                }
            }
        }

        rsd.l        = l;
        rsd.dme      = dme;
        rsd.enu      = enu;
        rsd.auto_enu = auto_enu;
        lo_descriptors_[ilo].rsd_set.push_back(rsd);
    }

    inline void add_lo_descriptor(local_orbital_descriptor const& lod__)
    {
        lo_descriptors_.push_back(lod__);
    }

    inline void add_ps_atomic_wf(int l__, std::vector<double> f__)
    {
        Spline<double> s(radial_grid_, f__);
        ps_atomic_wfs_.push_back(std::move(std::make_pair(l__, std::move(s))));
    }

    inline void add_ps_atomic_wf(int l__, std::vector<double> f__, double occ_)
    {
        Spline<double> s(radial_grid_, f__);
        ps_atomic_wfs_.push_back(std::move(std::make_pair(l__, std::move(s))));
        ps_atomic_wf_occ_.push_back(occ_);
    }

    std::pair<int, Spline<double>> const& ps_atomic_wf(int idx__) const
    {
        return ps_atomic_wfs_[idx__];
    }

    inline int lmax_ps_atomic_wf() const
    {
        int lmax{-1};
        for (auto& e: ps_atomic_wfs_) {
            lmax = std::max(lmax, std::abs(e.first));
        }
        return lmax;
    }

    inline int num_ps_atomic_wf() const
    {
        return static_cast<int>(ps_atomic_wfs_.size());
    }

    inline std::vector<double> const& ps_atomic_wf_occ() const
    {
        return ps_atomic_wf_occ_;
    }

    inline std::vector<double>& ps_atomic_wf_occ(std::vector<double> inp__)
    {
        ps_atomic_wf_occ_.clear();
        ps_atomic_wf_occ_ = inp__;
        return ps_atomic_wf_occ_;
    }

    /// Add a radial function of beta-projector to a list of functions.
    inline void add_beta_radial_function(int l__, std::vector<double> beta__)
    {
        if (augment_) {
            TERMINATE("can't add more beta projectors");
        }
        Spline<double> s(radial_grid_, beta__);
        beta_radial_functions_.push_back(std::move(std::make_pair(l__, std::move(s))));
    }

    /// Return a radial beta functions.
    inline Spline<double> const& beta_radial_function(int idxrf__) const
    {
        return beta_radial_functions_[idxrf__].second;
    }

    /// Maximum orbital quantum number between all beta-projector radial functions.
    inline int lmax_beta() const
    {
        int lmax{-1};

        // need to take |l| since the total angular momentum is encoded
        // in the sign of l
        for (auto& e: beta_radial_functions_) {
            lmax = std::max(lmax, std::abs(e.first));
        }
        return lmax;
    }

    /// Number of beta-radial functions.
    inline int num_beta_radial_functions() const
    {
        return static_cast<int>(beta_radial_functions_.size());
    }

    inline void add_q_radial_function(int idxrf1__, int idxrf2__, int l__, std::vector<double> qrf__)
    {
        /* sanity check */
        if (l__ > 2 * lmax_beta()) {
            std::stringstream s;
            s << "wrong l for Q radial functions of atom type " << label_ << std::endl
              << "current l: " << l__ << std::endl
              << "lmax_beta: " << lmax_beta() << std::endl
              << "maximum allowed l: " << 2 * lmax_beta();

            TERMINATE(s);
        }

        if (!augment_) {
            /* once we add a Q-radial function, we need to augment the charge */
            augment_ = true;
            /* number of radial beta-functions */
            int nbrf = num_beta_radial_functions();
            q_radial_functions_l_ = mdarray<Spline<double>, 2>(nbrf * (nbrf + 1) / 2, 2 * lmax_beta() + 1);

            for (int l = 0; l <= 2 * lmax_beta(); l++) {
                for (int idx = 0; idx < nbrf * (nbrf + 1) / 2; idx++) {
                    q_radial_functions_l_(idx, l) = Spline<double>(radial_grid_);
                }
            }
        }

        int ijv = Utils::packed_index(idxrf1__, idxrf2__); 
        q_radial_functions_l_(ijv, l__) = Spline<double>(radial_grid_, qrf__);
    }

    inline bool augment() const
    {
        return augment_;
    }

    inline int cutoff_radius_index() const
    {
        return cutoff_radius_index_;
    }

    inline std::vector<double>& local_potential(std::vector<double> vloc__)
    {
        local_potential_ = vloc__;
        return local_potential_;
    }

    inline std::vector<double> const& local_potential() const
    {
        return local_potential_;
    }

    inline std::vector<double>& ps_core_charge_density(std::vector<double> ps_core__)
    {
        ps_core_charge_density_ = ps_core__;
        return ps_core_charge_density_;
    }

    inline std::vector<double> const& ps_core_charge_density() const
    {
        return ps_core_charge_density_;
    }

    inline std::vector<double>& ps_total_charge_density(std::vector<double> ps_dens__)
    {
        ps_total_charge_density_ = ps_dens__;
        return ps_total_charge_density_;
    }

    inline std::vector<double> const& ps_total_charge_density() const
    {
        return ps_total_charge_density_;
    }

    inline mdarray<double, 2> const& paw_ae_wfs() const
    {
        return paw_ae_wfs_;
    }

    inline mdarray<double, 2> const& paw_ae_wfs_matrix() const
    {
        return paw_ae_wfs_matrix_;
    }


    mdarray<double, 2> const& paw_ae_rel_small_wfs() const
    {
        return paw_ae_rel_small_wfs_;
    }

    mdarray<double, 2> const& paw_ae_rel_small_wfs_matrix() const
    {
        return paw_ae_rel_small_wfs_matrix_;
    }

    inline void paw_ae_wfs(mdarray<double, 2>& inp__)
    {
        
        paw_ae_wfs_ = mdarray<double, 2>(num_mt_points(), num_beta_radial_functions());
        return inp__ >> paw_ae_wfs_;
    }

    inline mdarray<double, 2> const& paw_ps_wfs() const
    {
        return paw_ps_wfs_;
    }

    inline mdarray<double, 2> const& paw_ps_wfs_matrix() const
    {
        return paw_ps_wfs_matrix_;
    }

    inline void paw_ps_wfs(mdarray<double, 2>& inp__)
    {
        paw_ps_wfs_ = mdarray<double, 2>(num_mt_points(), num_beta_radial_functions());
        return inp__ >> paw_ps_wfs_;
    }

    inline std::vector<double> const& paw_ae_core_charge_density() const
    {
        return paw_ae_core_charge_density_;
    }

    inline std::vector<double>& paw_ae_core_charge_density(std::vector<double> inp__)
    {
        paw_ae_core_charge_density_ = inp__;
        return paw_ae_core_charge_density_;
    }

    inline std::vector<double> const& paw_wf_occ() const
    {
        return paw_wf_occ_;
    }

    inline std::vector<double>& paw_wf_occ(std::vector<double> inp__)
    {
        paw_wf_occ_ = inp__;
        return paw_wf_occ_;
    }

    inline void init_free_atom(bool smooth);

    inline void print_info() const;

    inline int id() const
    {
        return id_;
    }

    inline int zn() const
    {
        assert(zn_ > 0);
        return zn_;
    }

    inline int zn(int zn__)
    {
        zn_ = zn__;
        return zn_;
    }

    inline std::string const& symbol() const
    {
        return symbol_;
    }

    inline std::string const& name() const
    {
        return name_;
    }

    inline double mass() const
    {
        return mass_;
    }

    /// Return muffin-tin radius.
    /** This is the last point of the radial grid. */
    inline double mt_radius() const
    {
        return radial_grid_.last();
    }

    /// Return number of muffin-tin radial grid points.
    inline int num_mt_points() const
    {
        assert(radial_grid_.num_points() > 0);
        return radial_grid_.num_points();
    }

    inline Radial_grid<double> const& radial_grid() const
    {
        assert(radial_grid_.num_points() > 0);
        return radial_grid_;
    }

    inline Radial_grid<double> const& free_atom_radial_grid() const
    {
        return free_atom_radial_grid_;
    }

    inline double radial_grid(int ir) const
    {
        return radial_grid_[ir];
    }

    inline double free_atom_radial_grid(int ir) const
    {
        return free_atom_radial_grid_[ir];
    }

    inline int num_atomic_levels() const
    {
        return static_cast<int>(atomic_levels_.size());
    }

    inline atomic_level_descriptor const& atomic_level(int idx) const
    {
        return atomic_levels_[idx];
    }

    inline double num_core_electrons() const
    {
        return num_core_electrons_;
    }

    inline double num_valence_electrons() const
    {
        return num_valence_electrons_;
    }

    inline double free_atom_density(const int idx) const
    {
        return free_atom_density_spline_(idx);
    }

    inline double free_atom_density(double x) const
    {
        return free_atom_density_spline_.at_point(x);
    }

    inline int num_aw_descriptors() const
    {
        return static_cast<int>(aw_descriptors_.size());
    }

    inline radial_solution_descriptor_set const& aw_descriptor(int l) const
    {
        assert(l < (int)aw_descriptors_.size());
        return aw_descriptors_[l];
    }

    inline int num_lo_descriptors() const
    {
        return (int)lo_descriptors_.size();
    }

    inline local_orbital_descriptor const& lo_descriptor(int idx) const
    {
        return lo_descriptors_[idx];
    }

    inline int max_aw_order() const
    {
        return max_aw_order_;
    }

    /// Order of augmented wave radial functions for a given l.
    inline int aw_order(int l__) const
    {
        return static_cast<int>(aw_descriptor(l__).size());
    }

    inline radial_functions_index const& indexr() const
    {
        return indexr_;
    }

    inline radial_function_index_descriptor const& indexr(int i) const
    {
        assert(i >= 0 && i < (int)indexr_.size());
        return indexr_[i];
    }

    inline int indexr_by_l_order(int l, int order) const
    {
        return indexr_.index_by_l_order(l, order);
    }

    inline int indexr_by_idxlo(int idxlo) const
    {
        return indexr_.index_by_idxlo(idxlo);
    }

    inline basis_functions_index const& indexb() const
    {
        return indexb_;
    }

    inline basis_function_index_descriptor const& indexb(int i) const
    {
        assert(i >= 0 && i < (int)indexb_.size());
        return indexb_[i];
    }

    inline int indexb_by_l_m_order(int l, int m, int order) const
    {
        return indexb_.index_by_l_m_order(l, m, order);
    }

    inline int indexb_by_lm_order(int lm, int order) const
    {
        return indexb_.index_by_lm_order(lm, order);
    }

    inline int mt_aw_basis_size() const
    {
        return indexb_.size_aw();
    }

    inline int mt_lo_basis_size() const
    {
        return indexb_.size_lo();
    }

    inline int mt_basis_size() const
    {
        return indexb_.size();
    }

    /// Total number of radial basis functions.
    inline int mt_radial_basis_size() const
    {
        return indexr_.size();
    }

    /// Return index of a free atom grid point close to the muffin-tin radius.
    inline int idx_rmt_free_atom() const
    {
        for (int i = 0; i < free_atom_radial_grid().num_points(); i++) {
            if (free_atom_radial_grid(i) > mt_radius())
                return i - 1;
        }
        return -1;
    }

    inline void set_symbol(const std::string symbol__)
    {
        symbol_ = symbol__;
    }

    inline void set_zn(int zn__)
    {
        zn_ = zn__;
    }

    inline void set_mass(double mass__)
    {
        mass_ = mass__;
    }

    inline void set_configuration(int n, int l, int k, double occupancy, bool core)
    {
        atomic_level_descriptor level;
        level.n         = n;
        level.l         = l;
        level.k         = k;
        level.occupancy = occupancy;
        level.core      = core;
        atomic_levels_.push_back(level);
    }

    /// Return number of atoms of a given type.
    inline int num_atoms() const
    {
        return static_cast<int>(atom_id_.size());
    }

    inline int atom_id(int idx) const
    {
        return atom_id_[idx];
    }

    /// Add global index of atom to this atom type.
    inline void add_atom_id(int atom_id__)
    {
        atom_id_.push_back(atom_id__);
    }

    inline bool initialized() const
    {
        return initialized_;
    }

    inline std::string const& label() const
    {
        return label_;
    }

    inline std::string const& file_name() const
    {
        return file_name_;
    }

    inline int offset_lo() const
    {
        assert(offset_lo_ >= 0);
        return offset_lo_;
    }

    inline void d_mtrx_ion(matrix<double> const& d_mtrx_ion__)
    {
        d_mtrx_ion_ = matrix<double>(num_beta_radial_functions(), num_beta_radial_functions(),
                                     memory_t::host, "Atom_type::d_mtrx_ion_");
        d_mtrx_ion__ >> d_mtrx_ion_;
    }

    inline mdarray<double, 2> const& d_mtrx_ion() const
    {
        return d_mtrx_ion_;
    }

    inline bool is_paw() const
    {
        return is_paw_;
    }

    inline bool is_paw(bool is_paw__)
    {
        is_paw_ = is_paw__;
        return is_paw_;
    }

    double paw_core_energy() const
    {
        return paw_core_energy_;
    }

    double paw_core_energy(double paw_core_energy__)
    {
        paw_core_energy_ = paw_core_energy__;
        return paw_core_energy_;
    }

    inline mdarray<int, 2> const& idx_radial_integrals() const
    {
        return idx_radial_integrals_;
    }

    inline mdarray<double, 3>& rf_coef() const
    {
        return rf_coef_;
    }

    inline mdarray<double, 3>& vrf_coef() const
    {
        return vrf_coef_;
    }

    inline Simulation_parameters const& parameters() const
    {
        return parameters_;
    }

    inline void set_free_atom_radial_grid(int num_points__, double const* points__)
    {
        if (num_points__ <= 0) {
            TERMINATE("wrong number of radial points");
        }
        free_atom_radial_grid_ = Radial_grid_ext<double>(num_points__, points__);
    }

    inline void set_free_atom_density(int num_points__, double const* dens__)
    {
        free_atom_density_.resize(num_points__);
        std::memcpy(free_atom_density_.data(), dens__, num_points__ * sizeof(double));
    }

    inline double_complex f_coefficients(int xi1, int xi2, int s1, int s2) const
    {
        return f_coefficients_(xi1, xi2, s1, s2);
    }

    inline Spline<double> const& q_radial_function(int idxrf1__, int idxrf2__, int l__) const
    {
        if (idxrf1__ > idxrf2__) {
            std::swap(idxrf1__, idxrf2__);
        }
        /* combined index */
        int ijv = idxrf2__ * (idxrf2__ + 1) / 2 + idxrf1__;

        return q_radial_functions_l_(ijv, l__);
    }

    inline bool spin_orbit_coupling() const
    {
        return spin_orbit_coupling_;
    }

    inline bool spin_orbit_coupling(bool so__)
    {
        spin_orbit_coupling_ = so__;
        return spin_orbit_coupling_;
    }

    bool const& hubbard_correction() const
    {
        return hubbard_correction_;
    }

    inline double Hubbard_J0() const
    {
        return hubbard_J0_;
    }

    inline double Hubbard_U() const
    {
        return hubbard_U_;
    }

    inline double Hubbard_J() const
    {
        return hubbard_J_;
    }

    inline void set_hubbard_U(double U__)
    {
        hubbard_U_ = U__;
    }

    inline void set_hubbard_J(double J__)
    {
        hubbard_J_ = J__;
    }

    inline double Hubbard_U_minus_J() const
    {
        return Hubbard_U() - Hubbard_J();
    }

    inline double Hubbard_B() const
    {
        return hubbard_coefficients_[2];
    }

    inline double Hubbard_E2() const
    {
        return hubbard_coefficients_[2];
    }

    inline double Hubbard_E3() const
    {
        return hubbard_coefficients_[3];
    }

    inline double Hubbard_alpha() const
    {
        return hubbard_alpha_;
    }

    inline double Hubbard_beta() const
    {
        return hubbard_beta_;
    }

    inline void set_hubbard_alpha(const double alpha)
    {
        hubbard_alpha_ = alpha;
    }

    inline void set_hubbard_beta(const double beta_)
    {
        hubbard_beta_ = beta_;
    }

    inline void set_starting_magnetization_theta(const double theta_)
    {
        starting_magnetization_theta_ = theta_;
    }

    inline void set_starting_magnetization_phi(const double phi_)
    {
        starting_magnetization_phi_ = phi_;;
    }

    inline void set_hubbard_coefficients(double const * J_)
    {
        this->hubbard_coefficients_[0] = J_[0];
        this->hubbard_coefficients_[1] = J_[1];
        this->hubbard_coefficients_[2] = J_[2];
        this->hubbard_coefficients_[3] = J_[3];
    }

    inline void set_hubbard_J0(double const J0_)
    {
        this->hubbard_J0_ = J0_;
    }

    inline void set_hubbard_correction(const int co_)
    {
        if(co_ > 0)
            this->hubbard_correction_ = true;
        else
            this->hubbard_correction_ = false;
    }

    inline int hubbard_l() const
    {
        return hubbard_l_;
    }

    inline double starting_magnetization_theta() const
    {
        return starting_magnetization_theta_;
    }

    inline double starting_magnetization_phi() const
    {
        return starting_magnetization_phi_;
    }

    inline double starting_magnetization() const
    {
        return starting_magnetization_;
    }

    inline int hubbard_n() const
    {
        return hubbard_n_;
    }

    inline double hubbard_matrix(const int m1, const int m2, const int m3, const int m4) const
    {
        return hubbard_matrix_(m1, m2, m3, m4);
    }

    inline double& hubbard_matrix(const int m1, const int m2, const int m3, const int m4)
    {
        return hubbard_matrix_(m1, m2, m3, m4);
    }

    void hubbard_F_coefficients(double *F)
    {
        F[0] = Hubbard_U();

        switch(hubbard_l_) {
        case 0:
            F[1] = Hubbard_J();
        case 1:
            F[1] = 5.0 * Hubbard_J();
            break;
        case 2:
            F[1] = 5.0 * Hubbard_J() + 31.5 * Hubbard_B();
            F[2] = 9.0 * Hubbard_J() - 31.5 * Hubbard_B();
            break;
        case 3:
            F[1] = (225.0 / 54.0) * Hubbard_J()     + (32175.0 / 42.0) * Hubbard_E2()   + (2475.0 / 42.0) * Hubbard_E3();
            F[2] = 11.0 * Hubbard_J()            - (141570.0 / 77.0) * Hubbard_E2()  + (4356.0 / 77.0) * Hubbard_E3();
            F[3] = (7361.640 / 594.0) * Hubbard_J() + (36808.20 / 66.0) * Hubbard_E2()  - 111.54 * Hubbard_E3();
            break;
        default:
            printf("Hubbard lmax %d\n", hubbard_l_);
            TERMINATE("Hubbard correction not implemented for l > 3");
            break;
        }
    }

    /// compare the angular, total angular momentum and radial part of
    /// the beta projectors, leaving the m index free. Only useful
    /// when spin orbit coupling is included.
    inline bool compare_index_beta_functions(const int xi, const int xj) const
    {
        return ((indexb(xi).l == indexb(xj).l) && (indexb(xi).idxrf == indexb(xj).idxrf) &&
                (std::abs(indexb(xi).j - indexb(xj).j) < 1e-8));
    }

    inline void set_hubbard_occupancy_orbital(double occ)
    {
        if ((occ < 0) && (hubbard_correction_))
            TERMINATE("this atom has hubbard correction but the orbital occupancy is negative\n");
        hubbard_occupancy_orbital_ = occ;
    }

    inline void set_hubbard_l_and_n_orbital()
    {
        std::vector<std::pair<std::string, int>> nl_orb; // TODO: is there a way to get rid of this harcoded values?

        nl_orb.push_back(std::make_pair("Ti", 3));
        nl_orb.push_back(std::make_pair("V", 3));
        nl_orb.push_back(std::make_pair("Cr", 3));
        nl_orb.push_back(std::make_pair("Mn", 3));
        nl_orb.push_back(std::make_pair("Fe", 3));
        nl_orb.push_back(std::make_pair("Co", 3));
        nl_orb.push_back(std::make_pair("Ni", 3));
        nl_orb.push_back(std::make_pair("Cu", 3));
        nl_orb.push_back(std::make_pair("Zn", 3));
        nl_orb.push_back(std::make_pair("As", 3));
        nl_orb.push_back(std::make_pair("Ga", 3));

        nl_orb.push_back(std::make_pair("Zr", 4));
        nl_orb.push_back(std::make_pair("Nb", 4));
        nl_orb.push_back(std::make_pair("Mo", 4));
        nl_orb.push_back(std::make_pair("Tc", 4));
        nl_orb.push_back(std::make_pair("Ru", 4));
        nl_orb.push_back(std::make_pair("Rh", 4));
        nl_orb.push_back(std::make_pair("Pd", 4));
        nl_orb.push_back(std::make_pair("Ag", 4));
        nl_orb.push_back(std::make_pair("Cd", 4));
        nl_orb.push_back(std::make_pair("Ce", 4));
        nl_orb.push_back(std::make_pair("Pr", 4));
        nl_orb.push_back(std::make_pair("Nd", 4));
        nl_orb.push_back(std::make_pair("Pm", 4));
        nl_orb.push_back(std::make_pair("Sm", 4));
        nl_orb.push_back(std::make_pair("Eu", 4));
        nl_orb.push_back(std::make_pair("Gd", 4));
        nl_orb.push_back(std::make_pair("Tb", 4));
        nl_orb.push_back(std::make_pair("Dy", 4));
        nl_orb.push_back(std::make_pair("Ho", 4));
        nl_orb.push_back(std::make_pair("Er", 4));
        nl_orb.push_back(std::make_pair("Tm", 4));
        nl_orb.push_back(std::make_pair("Yb", 4));
        nl_orb.push_back(std::make_pair("Lu", 4));
        nl_orb.push_back(std::make_pair("In", 4));

        nl_orb.push_back(std::make_pair("Th", 5));
        nl_orb.push_back(std::make_pair("Pa", 5));
        nl_orb.push_back(std::make_pair("U", 5));
        nl_orb.push_back(std::make_pair("Np", 5));
        nl_orb.push_back(std::make_pair("Pu", 5));
        nl_orb.push_back(std::make_pair("Am", 5));
        nl_orb.push_back(std::make_pair("Cm", 5));
        nl_orb.push_back(std::make_pair("Bk", 5));
        nl_orb.push_back(std::make_pair("Cf", 5));
        nl_orb.push_back(std::make_pair("Es", 5));
        nl_orb.push_back(std::make_pair("Fm", 5));
        nl_orb.push_back(std::make_pair("Md", 5));
        nl_orb.push_back(std::make_pair("No", 5));
        nl_orb.push_back(std::make_pair("Lr", 5));
        nl_orb.push_back(std::make_pair("Hf", 5));
        nl_orb.push_back(std::make_pair("Ta", 5));
        nl_orb.push_back(std::make_pair("W", 5));
        nl_orb.push_back(std::make_pair("Re", 5));
        nl_orb.push_back(std::make_pair("Os", 5));
        nl_orb.push_back(std::make_pair("Ir", 5));
        nl_orb.push_back(std::make_pair("Pt", 5));
        nl_orb.push_back(std::make_pair("Au", 5));
        nl_orb.push_back(std::make_pair("Hg", 5));

        nl_orb.push_back(std::make_pair("H", 1));
        nl_orb.push_back(std::make_pair("He", 1));

        nl_orb.push_back(std::make_pair("C", 2));
        nl_orb.push_back(std::make_pair("N", 2));
        nl_orb.push_back(std::make_pair("O", 2));

        for(size_t i = 0; i < nl_orb.size(); i++) {
            if(nl_orb[i].first == label_) {
                hubbard_n_ = nl_orb[i].second;
                break;
            }
        }

        if (hubbard_n_ < 0) {
            TERMINATE("The atom %s is not included in the list of atoms with hubbard correction\n");
        }

        // same with orbital momentum
        nl_orb.clear();
        // d orbitals
        nl_orb.push_back(std::make_pair("Ti", 2));
        nl_orb.push_back(std::make_pair("V", 2));
        nl_orb.push_back(std::make_pair("Cr", 2));
        nl_orb.push_back(std::make_pair("Mn", 2));
        nl_orb.push_back(std::make_pair("Fe", 2));
        nl_orb.push_back(std::make_pair("Co", 2));
        nl_orb.push_back(std::make_pair("Ni", 2));
        nl_orb.push_back(std::make_pair("Cu", 2));
        nl_orb.push_back(std::make_pair("Zn", 2));
        nl_orb.push_back(std::make_pair("Zr", 2));
        nl_orb.push_back(std::make_pair("Nb", 2));
        nl_orb.push_back(std::make_pair("Mo", 2));
        nl_orb.push_back(std::make_pair("Tc", 2));
        nl_orb.push_back(std::make_pair("Ru", 2));
        nl_orb.push_back(std::make_pair("Rh", 2));
        nl_orb.push_back(std::make_pair("Pd", 2));
        nl_orb.push_back(std::make_pair("Ag", 2));
        nl_orb.push_back(std::make_pair("Cd", 2));
        nl_orb.push_back(std::make_pair("Hf", 2));
        nl_orb.push_back(std::make_pair("Ta", 2));
        nl_orb.push_back(std::make_pair("W", 2));
        nl_orb.push_back(std::make_pair("Re", 2));
        nl_orb.push_back(std::make_pair("Os", 2));
        nl_orb.push_back(std::make_pair("Ir", 2));
        nl_orb.push_back(std::make_pair("Pt", 2));
        nl_orb.push_back(std::make_pair("Au", 2));
        nl_orb.push_back(std::make_pair("Hg", 2));
        nl_orb.push_back(std::make_pair("As", 2));
        nl_orb.push_back(std::make_pair("Ga", 2));
        nl_orb.push_back(std::make_pair("In", 2));

        // f orbitals
        nl_orb.push_back(std::make_pair("Ce", 3));
        nl_orb.push_back(std::make_pair("Pr", 3));
        nl_orb.push_back(std::make_pair("Nd", 3));
        nl_orb.push_back(std::make_pair("Pm", 3));
        nl_orb.push_back(std::make_pair("Sm", 3));
        nl_orb.push_back(std::make_pair("Eu", 3));
        nl_orb.push_back(std::make_pair("Gd", 3));
        nl_orb.push_back(std::make_pair("Tb", 3));
        nl_orb.push_back(std::make_pair("Dy", 3));
        nl_orb.push_back(std::make_pair("Ho", 3));
        nl_orb.push_back(std::make_pair("Er", 3));
        nl_orb.push_back(std::make_pair("Tm", 3));
        nl_orb.push_back(std::make_pair("Yb", 3));
        nl_orb.push_back(std::make_pair("Lu", 3));
        nl_orb.push_back(std::make_pair("Th", 3));
        nl_orb.push_back(std::make_pair("Pa", 3));
        nl_orb.push_back(std::make_pair("U", 3));
        nl_orb.push_back(std::make_pair("Np", 3));
        nl_orb.push_back(std::make_pair("Pu", 3));
        nl_orb.push_back(std::make_pair("Am", 3));
        nl_orb.push_back(std::make_pair("Cm", 3));
        nl_orb.push_back(std::make_pair("Bk", 3));
        nl_orb.push_back(std::make_pair("Cf", 3));
        nl_orb.push_back(std::make_pair("Es", 3));
        nl_orb.push_back(std::make_pair("Fm", 3));
        nl_orb.push_back(std::make_pair("Md", 3));
        nl_orb.push_back(std::make_pair("No", 3));
        nl_orb.push_back(std::make_pair("Lr", 3));

        // s orbitals
        nl_orb.push_back(std::make_pair("H", 0));
        nl_orb.push_back(std::make_pair("He", 0));

        // p orbitals
        nl_orb.push_back(std::make_pair("C", 1));
        nl_orb.push_back(std::make_pair("N", 1));
        nl_orb.push_back(std::make_pair("O", 1));


        for(size_t i = 0; i < nl_orb.size(); i++) {
            if(nl_orb[i].first == label_) {
                hubbard_l_ = nl_orb[i].second;
                break;
            }
        }

        if (hubbard_l_ < 0) {
            printf("Atom %s\n", symbol_.c_str());
            TERMINATE("The atom is not included in the list of atoms with hubbard correction\n");
        }

    }


    inline double get_occupancy_hubbard_orbital() const
    {
        return hubbard_occupancy_orbital_;
    }

    inline void set_occupancy_hubbard_orbital(double oc)
    {
        if (oc > 0.0) {
            hubbard_occupancy_orbital_ = oc;
            return;
        }

        std::vector<std::pair<std::string, double>> occ;
        occ.clear();

        occ.push_back(std::make_pair("He", 2.0));

        // transition metals
        occ.push_back(std::make_pair("Ti", 2.0));
        occ.push_back(std::make_pair("Zr", 2.0));
        occ.push_back(std::make_pair("Hf", 2.0));
        occ.push_back(std::make_pair("V", 3.0));
        occ.push_back(std::make_pair("Nb", 3.0));
        occ.push_back(std::make_pair("Ta", 3.0));
        occ.push_back(std::make_pair("Cr", 5.0));
        occ.push_back(std::make_pair("Mo", 5.0));
        occ.push_back(std::make_pair("W", 5.0));
        occ.push_back(std::make_pair("Mn", 5.0));
        occ.push_back(std::make_pair("Tc", 5.0));
        occ.push_back(std::make_pair("re", 5.0));
        occ.push_back(std::make_pair("Fe", 6.0));
        occ.push_back(std::make_pair("Ru", 6.0));
        occ.push_back(std::make_pair("Os", 6.0));
        occ.push_back(std::make_pair("Co", 7.0));
        occ.push_back(std::make_pair("Rh", 7.0));
        occ.push_back(std::make_pair("Ir", 7.0));
        occ.push_back(std::make_pair("Ni", 8.0));
        occ.push_back(std::make_pair("Pd", 8.0));
        occ.push_back(std::make_pair("Pt", 8.0));
        occ.push_back(std::make_pair("Cu", 10.0));
        occ.push_back(std::make_pair("Ag", 10.0));
        occ.push_back(std::make_pair("Au", 10.0));
        occ.push_back(std::make_pair("Zn", 10.0));
        occ.push_back(std::make_pair("Cd", 10.0));
        occ.push_back(std::make_pair("Hg", 10.0));
        occ.push_back(std::make_pair("Ce", 2.0));
        occ.push_back(std::make_pair("Th", 2.0));
        occ.push_back(std::make_pair("Pr", 3.0));
        occ.push_back(std::make_pair("Pa", 3.0));
        occ.push_back(std::make_pair("Nd", 4.0));
        occ.push_back(std::make_pair("U", 4.0));
        occ.push_back(std::make_pair("Pm", 5.0));
        occ.push_back(std::make_pair("Np", 5.0));
        occ.push_back(std::make_pair("Sm", 6.0));
        occ.push_back(std::make_pair("Pu", 6.0));
        occ.push_back(std::make_pair("Eu", 6.0));
        occ.push_back(std::make_pair("Am", 6.0));
        occ.push_back(std::make_pair("Gd", 7.0));
        occ.push_back(std::make_pair("Cm", 7.0));
        occ.push_back(std::make_pair("Tb", 8.0));
        occ.push_back(std::make_pair("Bk", 8.0));
        occ.push_back(std::make_pair("Dy", 9.0));
        occ.push_back(std::make_pair("Cf", 9.0));
        occ.push_back(std::make_pair("Ho", 10.0));
        occ.push_back(std::make_pair("Es", 10.0));
        occ.push_back(std::make_pair("Er", 11.0));
        occ.push_back(std::make_pair("Fm", 11.0));
        occ.push_back(std::make_pair("Tm", 12.0));
        occ.push_back(std::make_pair("Md", 12.0));
        occ.push_back(std::make_pair("Yb", 13.0));
        occ.push_back(std::make_pair("No", 13.0));
        occ.push_back(std::make_pair("Lu", 14.0));
        occ.push_back(std::make_pair("Lr", 14.0));
        occ.push_back(std::make_pair("C", 2.0));
        occ.push_back(std::make_pair("N", 3.0));
        occ.push_back(std::make_pair("O", 4.0));
        occ.push_back(std::make_pair("H", 1.0));
        occ.push_back(std::make_pair("Ga", 10.0));
        occ.push_back(std::make_pair("In", 10.0));

        for(size_t i = 0; i < occ.size(); i++) {
            if (occ[i].first == label_) {
                hubbard_occupancy_orbital_  = occ[i].second;
                occ.clear();
                break;
            }
        }

        if (hubbard_occupancy_orbital_ < 0.0) {
            TERMINATE("this atom is not in the list of atoms with hubbard corrections\n");
        }
    }
  private:
    void read_hubbard_input();
    void generate_f_coefficients(void);
    inline double ClebschGordan(const int l, const double j, const double m, const int spin);
    inline double_complex calculate_U_sigma_m(const int l, const double j, const int mj, const int m, const int sigma);
    inline void calculate_ak_coefficients(mdarray<double, 5> &ak);
    inline void compute_hubbard_matrix();
};

inline void Atom_type::init(int offset_lo__)
{
    PROFILE("sirius::Atom_type::init");

    /* check if the class instance was already initialized */
    if (initialized_) {
        TERMINATE("can't initialize twice");
    }

    offset_lo_ = offset_lo__;

    /* read data from file if it exists */
    if (file_name_.length() > 0) {
        if (!Utils::file_exists(file_name_)) {
            std::stringstream s;
            s << "file " + file_name_ + " doesn't exist";
            TERMINATE(s);
        } else {
            read_input(file_name_);
        }
    }

    /* check the nuclear charge */
    if (zn_ == 0) {
        TERMINATE("zero atom charge");
    }

    /* add valence levels to the list of core levels */
    if (parameters_.full_potential()) {
        atomic_level_descriptor level;
        for (int ist = 0; ist < 28; ist++) {
            bool found      = false;
            level.n         = atomic_conf[zn_ - 1][ist][0];
            level.l         = atomic_conf[zn_ - 1][ist][1];
            level.k         = atomic_conf[zn_ - 1][ist][2];
            level.occupancy = double(atomic_conf[zn_ - 1][ist][3]);
            level.core      = false;

            if (level.n != -1) {
                for (size_t jst = 0; jst < atomic_levels_.size(); jst++) {
                    if (atomic_levels_[jst].n == level.n && atomic_levels_[jst].l == level.l &&
                        atomic_levels_[jst].k == level.k) {
                        found = true;
                    }
                }
                if (!found) {
                    atomic_levels_.push_back(level);
                }
            }
        }
        /* get the number of core electrons */
        for (auto& e : atomic_levels_) {
            if (e.core) {
                num_core_electrons_ += e.occupancy;
            }
        }
    }

    if (parameters_.full_potential()) {
        /* initialize aw descriptors if they were not set manually */
        if (aw_descriptors_.size() == 0) {
            init_aw_descriptors(parameters_.lmax_apw());
        }

        if (static_cast<int>(aw_descriptors_.size()) != (parameters_.lmax_apw() + 1)) {
            TERMINATE("wrong size of augmented wave descriptors");
        }

        max_aw_order_ = 0;
        for (int l = 0; l <= parameters_.lmax_apw(); l++) {
            max_aw_order_ = std::max(max_aw_order_, (int)aw_descriptors_[l].size());
        }

        if (max_aw_order_ > 3) {
            TERMINATE("maximum aw order > 3");
        }
    }

    if (!parameters_.full_potential()) {
        /* add beta projectors to a list of atom's local orbitals */
        for (auto& e: beta_radial_functions_) {
            /* think of |beta> functions as of local orbitals */
            local_orbital_descriptor lod;
            lod.l = std::abs(e.first);

            // for spin orbit coupling. We can always do that there is
            // no insidence on the reset when calculations exclude SO
            if (e.first < 0) {
                lod.total_angular_momentum = lod.l - 0.5;
            } else {
                lod.total_angular_momentum = lod.l + 0.5;
            }
            lo_descriptors_.push_back(lod);
        }
    }

    /* initialize index of radial functions */
    indexr_.init(aw_descriptors_, lo_descriptors_);

    /* initialize index of muffin-tin basis functions */
    indexb_.init(indexr_);

    if (!parameters_.full_potential()) {
        assert(mt_radial_basis_size() == num_beta_radial_functions());
        assert(lmax_beta() == indexr().lmax());
    }

    /* get number of valence electrons */
    num_valence_electrons_ = zn_ - num_core_electrons_;

    int lmmax_pot = Utils::lmmax(parameters_.lmax_pot());

    if (parameters_.full_potential()) {
        auto l_by_lm = Utils::l_by_lm(parameters_.lmax_pot());

        /* index the non-zero radial integrals */
        std::vector<std::pair<int, int>> non_zero_elements;

        for (int lm = 0; lm < lmmax_pot; lm++) {
            int l = l_by_lm[lm];

            for (int i2 = 0; i2 < indexr().size(); i2++) {
                int l2 = indexr(i2).l;
                for (int i1 = 0; i1 <= i2; i1++) {
                    int l1 = indexr(i1).l;
                    if ((l + l1 + l2) % 2 == 0) {
                        if (lm) {
                            non_zero_elements.push_back(std::pair<int, int>(i2, lm + lmmax_pot * i1));
                        }
                        for (int j = 0; j < parameters_.num_mag_dims(); j++) {
                            int offs = (j + 1) * lmmax_pot * indexr().size();
                            non_zero_elements.push_back(std::pair<int, int>(i2, lm + lmmax_pot * i1 + offs));
                        }
                    }
                }
            }
        }
        idx_radial_integrals_ = mdarray<int, 2>(2, non_zero_elements.size());
        for (size_t j = 0; j < non_zero_elements.size(); j++) {
            idx_radial_integrals_(0, j) = non_zero_elements[j].first;
            idx_radial_integrals_(1, j) = non_zero_elements[j].second;
        }
    }

    if (parameters_.processing_unit() == GPU && parameters_.full_potential()) {
        idx_radial_integrals_.allocate(memory_t::device);
        idx_radial_integrals_.copy<memory_t::host, memory_t::device>();
        rf_coef_  = mdarray<double, 3>(num_mt_points(), 4, indexr().size(), memory_t::host_pinned | memory_t::device,
                                       "Atom_type::rf_coef_");
        vrf_coef_ = mdarray<double, 3>(num_mt_points(), 4, lmmax_pot * indexr().size() * (parameters_.num_mag_dims() + 1),
                                       memory_t::host_pinned | memory_t::device, "Atom_type::vrf_coef_");
    }

    if (this->hubbard_correction_) {
        set_hubbard_l_and_n_orbital();
        set_occupancy_hubbard_orbital(-1.0);
        compute_hubbard_matrix();
    }

    if (this->spin_orbit_coupling()) {
        this->generate_f_coefficients();
    }
    initialized_ = true;
}

inline void Atom_type::init_free_atom(bool smooth)
{
    free_atom_density_spline_ = Spline<double>(free_atom_radial_grid_, free_atom_density_);
    /* smooth free atom density inside the muffin-tin sphere */
    if (smooth) {
        /* find point on the grid close to the muffin-tin radius */
        int irmt = idx_rmt_free_atom();

        mdarray<double, 1> b(2);
        mdarray<double, 2> A(2, 2);
        double R = free_atom_radial_grid_[irmt];
        A(0, 0) = std::pow(R, 2);
        A(0, 1) = std::pow(R, 3);
        A(1, 0) = 2 * R;
        A(1, 1) = 3 * std::pow(R, 2);

        b(0) = free_atom_density_spline_(irmt);
        b(1) = free_atom_density_spline_.deriv(1, irmt);

        linalg<CPU>::gesv<double>(2, 1, A.at<CPU>(), 2, b.at<CPU>(), 2);

        //== /* write initial density */
        //== std::stringstream sstr;
        //== sstr << "free_density_" << id_ << ".dat";
        //== FILE* fout = fopen(sstr.str().c_str(), "w");

        //== for (int ir = 0; ir < free_atom_radial_grid().num_points(); ir++)
        //== {
        //==     fprintf(fout, "%f %f \n", free_atom_radial_grid(ir), free_atom_density_[ir]);
        //== }
        //== fclose(fout);

        /* make smooth free atom density inside muffin-tin */
        for (int i = 0; i <= irmt; i++) {
            free_atom_density_spline_(i) =
                b(0) * std::pow(free_atom_radial_grid(i), 2) + b(1) * std::pow(free_atom_radial_grid(i), 3);
        }

        /* interpolate new smooth density */
        free_atom_density_spline_.interpolate();

        //== /* write smoothed density */
        //== sstr.str("");
        //== sstr << "free_density_modified_" << id_ << ".dat";
        //== fout = fopen(sstr.str().c_str(), "w");

        //== for (int ir = 0; ir < free_atom_radial_grid().num_points(); ir++)
        //== {
        //==     fprintf(fout, "%f %f \n", free_atom_radial_grid(ir), free_atom_density_[ir]);
        //== }
        //== fclose(fout);
    }
}

inline void Atom_type::print_info() const
{
    printf("\n");
    printf("symbol         : %s\n", symbol_.c_str());
    for (int i = 0; i < 80; i++) {
        printf("-");
    }
    printf("\n");
    printf("name           : %s\n", name_.c_str());
    printf("zn             : %i\n", zn_);
    printf("mass           : %f\n", mass_);
    printf("mt_radius      : %f\n", mt_radius());
    printf("num_mt_points  : %i\n", num_mt_points());
    printf("grid_origin    : %f\n", radial_grid_.first());
    printf("grid_name      : %s\n", radial_grid_.name().c_str());
    printf("\n");
    printf("number of core electrons    : %f\n", num_core_electrons_);
    printf("number of valence electrons : %f\n", num_valence_electrons_);

    if (parameters_.hubbard_correction() && this->hubbard_correction()) {
        printf("Hubbard correction is included in the calculations");
        printf("\n");
        printf("Angular momentum : %d\n", hubbard_l());
        printf("principal quantum number : %d\n", hubbard_n());
        printf("Occupancy : %f\n", hubbard_occupancy_orbital_);
    }

    if (parameters_.full_potential()) {
        printf("\n");
        printf("atomic levels (n, l, k, occupancy, core)\n");
        for (int i = 0; i < (int)atomic_levels_.size(); i++) {
            printf("%i  %i  %i  %8.4f %i\n", atomic_levels_[i].n, atomic_levels_[i].l, atomic_levels_[i].k,
                   atomic_levels_[i].occupancy, atomic_levels_[i].core);
        }
        printf("\n");
        printf("local orbitals\n");
        for (int j = 0; j < (int)lo_descriptors_.size(); j++) {
            printf("[");
            for (int order = 0; order < (int)lo_descriptors_[j].rsd_set.size(); order++) {
                if (order)
                    printf(", ");
                printf("{l : %2i, n : %2i, enu : %f, dme : %i, auto : %i}", lo_descriptors_[j].rsd_set[order].l,
                       lo_descriptors_[j].rsd_set[order].n, lo_descriptors_[j].rsd_set[order].enu,
                       lo_descriptors_[j].rsd_set[order].dme, lo_descriptors_[j].rsd_set[order].auto_enu);
            }
            printf("]\n");
        }

        printf("\n");
        printf("augmented wave basis\n");
        for (int j = 0; j < (int)aw_descriptors_.size(); j++) {
            printf("[");
            for (int order = 0; order < (int)aw_descriptors_[j].size(); order++) {
                if (order)
                    printf(", ");
                printf("{l : %2i, n : %2i, enu : %f, dme : %i, auto : %i}", aw_descriptors_[j][order].l,
                       aw_descriptors_[j][order].n, aw_descriptors_[j][order].enu, aw_descriptors_[j][order].dme,
                       aw_descriptors_[j][order].auto_enu);
            }
            printf("]\n");
        }
        printf("maximum order of aw : %i\n", max_aw_order_);
    }

    printf("\n");
    printf("total number of radial functions : %i\n", indexr().size());
    printf("lmax of radial functions : %i\n", indexr().lmax());
    printf("maximum number of radial functions per orbital quantum number: %i\n", indexr().max_num_rf());
    printf("total number of basis functions : %i\n", indexb().size());
    printf("number of aw basis functions : %i\n", indexb().size_aw());
    printf("number of lo basis functions : %i\n", indexb().size_lo());
}

inline void Atom_type::read_input_core(json const& parser)
{
    std::string core_str = parser["core"];
    if (int size = (int)core_str.size()) {
        if (size % 2) {
            std::string s = std::string("wrong core configuration string : ") + core_str;
            TERMINATE(s);
        }
        int j = 0;
        while (j < size) {
            char c1 = core_str[j++];
            char c2 = core_str[j++];

            int n = -1;
            int l = -1;

            std::istringstream iss(std::string(1, c1));
            iss >> n;

            if (n <= 0 || iss.fail()) {
                std::string s = std::string("wrong principal quantum number : ") + std::string(1, c1);
                TERMINATE(s);
            }

            switch (c2) {
                case 's': {
                    l = 0;
                    break;
                }
                case 'p': {
                    l = 1;
                    break;
                }
                case 'd': {
                    l = 2;
                    break;
                }
                case 'f': {
                    l = 3;
                    break;
                }
                default: {
                    std::string s = std::string("wrong angular momentum label : ") + std::string(1, c2);
                    TERMINATE(s);
                }
            }

            atomic_level_descriptor level;
            level.n    = n;
            level.l    = l;
            level.core = true;
            for (int ist = 0; ist < 28; ist++) {
                if ((level.n == atomic_conf[zn_ - 1][ist][0]) && (level.l == atomic_conf[zn_ - 1][ist][1])) {
                    level.k         = atomic_conf[zn_ - 1][ist][2];
                    level.occupancy = double(atomic_conf[zn_ - 1][ist][3]);
                    atomic_levels_.push_back(level);
                }
            }
        }
    }
}

inline void Atom_type::read_input_aw(json const& parser)
{
    radial_solution_descriptor rsd;
    radial_solution_descriptor_set rsd_set;

    /* default augmented wave basis */
    rsd.n = -1;
    rsd.l = -1;
    for (size_t order = 0; order < parser["valence"][0]["basis"].size(); order++) {
        rsd.enu      = parser["valence"][0]["basis"][order]["enu"];
        rsd.dme      = parser["valence"][0]["basis"][order]["dme"];
        rsd.auto_enu = parser["valence"][0]["basis"][order]["auto"];
        aw_default_l_.push_back(rsd);
    }

    for (size_t j = 1; j < parser["valence"].size(); j++) {
        rsd.l = parser["valence"][j]["l"];
        rsd.n = parser["valence"][j]["n"];
        rsd_set.clear();
        for (size_t order = 0; order < parser["valence"][j]["basis"].size(); order++) {
            rsd.enu      = parser["valence"][j]["basis"][order]["enu"];
            rsd.dme      = parser["valence"][j]["basis"][order]["dme"];
            rsd.auto_enu = parser["valence"][j]["basis"][order]["auto"];
            rsd_set.push_back(rsd);
        }
        aw_specific_l_.push_back(rsd_set);
    }
}

inline void Atom_type::read_input_lo(json const& parser)
{
    radial_solution_descriptor rsd;
    radial_solution_descriptor_set rsd_set;

    if (!parser.count("lo")) {
        return;
    }

    int l;
    for (size_t j = 0; j < parser["lo"].size(); j++) {
        l = parser["lo"][j]["l"];

        local_orbital_descriptor lod;
        lod.l = l;
        rsd.l = l;
        rsd_set.clear();
        for (size_t order = 0; order < parser["lo"][j]["basis"].size(); order++) {
            rsd.n        = parser["lo"][j]["basis"][order]["n"];
            rsd.enu      = parser["lo"][j]["basis"][order]["enu"];
            rsd.dme      = parser["lo"][j]["basis"][order]["dme"];
            rsd.auto_enu = parser["lo"][j]["basis"][order]["auto"];
            rsd_set.push_back(rsd);
        }
        lod.rsd_set = rsd_set;
        lo_descriptors_.push_back(lod);
    }
}


inline void Atom_type::read_pseudo_uspp(json const& parser)
{
    symbol_ = parser["pseudo_potential"]["header"]["element"];

    double zp;
    zp  = parser["pseudo_potential"]["header"]["z_valence"];
    zn_ = int(zp + 1e-10);

    int nmtp = parser["pseudo_potential"]["header"]["mesh_size"];

    auto rgrid = parser["pseudo_potential"]["radial_grid"].get<std::vector<double>>();
    if (static_cast<int>(rgrid.size()) != nmtp) {
        TERMINATE("wrong mesh size");
    }
    /* set the radial grid */
    set_radial_grid(nmtp, rgrid.data());

    local_potential(parser["pseudo_potential"]["local_potential"].get<std::vector<double>>());

    ps_core_charge_density(parser["pseudo_potential"].value("core_charge_density", std::vector<double>(rgrid.size(), 0)));

    ps_total_charge_density(parser["pseudo_potential"]["total_charge_density"].get<std::vector<double>>());

    if (local_potential().size() != rgrid.size() || ps_core_charge_density().size() != rgrid.size() ||
        ps_total_charge_density().size() != rgrid.size()) {
        std::cout << local_potential().size() << " " << ps_core_charge_density().size() << " "
                  << ps_total_charge_density().size() << std::endl;
        TERMINATE("wrong array size");
    }

    if (parser["pseudo_potential"]["header"].count("spin_orbit")) {
        spin_orbit_coupling(true);
    }

    int nbf = parser["pseudo_potential"]["header"]["number_of_proj"];

    for (int i = 0; i < nbf; i++) {
        auto beta = parser["pseudo_potential"]["beta_projectors"][i]["radial_function"].get<std::vector<double>>();
        if (static_cast<int>(beta.size()) > num_mt_points()) {
            std::stringstream s;
            s << "wrong size of beta functions for atom type " << symbol_ << " (label: " << label_ << ")" << std::endl
              << "size of beta radial functions in the file: " << beta.size() << std::endl
              << "radial grid size: " << num_mt_points();
            TERMINATE(s);
        }
        int l = parser["pseudo_potential"]["beta_projectors"][i]["angular_momentum"];
        if (spin_orbit_coupling_) {
            // we encode the fact that the total angular momentum j = l
            // -1/2 or l + 1/2 by changing the sign of l

            double j = parser["pseudo_potential"]["beta_projectors"][i]["total_angular_momentum"];
            if (j < (double)l) {
                l *= -1;
            }
        }
        add_beta_radial_function(l, beta);
    }

    mdarray<double, 2> d_mtrx(nbf, nbf);
    d_mtrx.zero();
    auto v = parser["pseudo_potential"]["D_ion"].get<std::vector<double>>();

    for (int i = 0; i < nbf; i++) {
        for (int j = 0; j < nbf; j++) {
            d_mtrx(i, j) = v[j * nbf + i];
        }
    }
    d_mtrx_ion(d_mtrx);

    if (parser["pseudo_potential"].count("augmentation")) {
        for (size_t k = 0; k < parser["pseudo_potential"]["augmentation"].size(); k++) {
            int i    = parser["pseudo_potential"]["augmentation"][k]["i"];
            int j    = parser["pseudo_potential"]["augmentation"][k]["j"];
            //int idx  = j * (j + 1) / 2 + i;
            int l    = parser["pseudo_potential"]["augmentation"][k]["angular_momentum"];
            auto qij = parser["pseudo_potential"]["augmentation"][k]["radial_function"].get<std::vector<double>>();
            if ((int)qij.size() != num_mt_points()) {
                TERMINATE("wrong size of qij");
            }
            add_q_radial_function(i, j, l, qij);
        }
    }

    /* read starting wave functions ( UPF CHI ) */
    if (parser["pseudo_potential"].count("atomic_wave_functions")) {
        size_t nwf = parser["pseudo_potential"]["atomic_wave_functions"].size();
        std::vector<double> occupancies;
        for (size_t k = 0; k < nwf; k++) {
            //std::pair<int, std::vector<double>> wf;
            auto v = parser["pseudo_potential"]["atomic_wave_functions"][k]["radial_function"].get<std::vector<double>>();

            if ((int)v.size() != num_mt_points()) {
                std::stringstream s;
                s << "wrong size of atomic functions for atom type " << symbol_ << " (label: " << label_ << ")"
                  << std::endl
                  << "size of atomic radial functions in the file: " << v.size() << std::endl
                  << "radial grid size: " << num_mt_points();
                TERMINATE(s);
            }
            int l = parser["pseudo_potential"]["atomic_wave_functions"][k]["angular_momentum"];
            add_ps_atomic_wf(l, v);

            if (spin_orbit_coupling() &&
                parser["pseudo_potential"]["atomic_wave_functions"][k].count("total_angular_momentum") &&
                parser["pseudo_potential"]["atomic_wave_functions"][k].count("occupation")) {
                //double jchi = parser["pseudo_potential"]["atomic_wave_functions"][k]["total_angular_momentum"];
                occupancies.push_back(parser["pseudo_potential"]["atomic_wave_functions"][k]["occupation"]);
            }
        }
        ps_atomic_wf_occ(occupancies);
    }
}

inline void Atom_type::read_pseudo_paw(json const& parser)
{
    is_paw_ = true;

    /* read core energy */
    paw_core_energy(parser["pseudo_potential"]["header"]["paw_core_energy"]);

    /* cutoff index */
    cutoff_radius_index_ = parser["pseudo_potential"]["header"]["cutoff_radius_index"];

    /* read core density and potential */
    paw_ae_core_charge_density(parser["pseudo_potential"]["paw_data"]["ae_core_charge_density"].get<std::vector<double>>());

    /* read occupations */
    paw_wf_occ(parser["pseudo_potential"]["paw_data"]["occupations"].get<std::vector<double>>());

    /* setups for reading AE and PS basis wave functions */
    int num_wfc = num_beta_radial_functions();
    paw_ae_wfs_ = mdarray<double, 2>(num_mt_points(), num_wfc);
    paw_ae_wfs_.zero();

    paw_ps_wfs_ = mdarray<double, 2>(num_mt_points(), num_wfc);
    paw_ps_wfs_.zero();

    /* if we have spin-orbit then allocate for small component */
    if (spin_orbit_coupling_) {
        paw_ae_rel_small_wfs_ = mdarray<double, 2>(num_mt_points_, num_wfc);
        paw_ae_rel_small_wfs_.zero();
    }

    auto parse_wfc = [&](std::vector<double>&& source_data_wfc, double* dest_ptr)
    {
        if ((int)source_data_wfc.size() > num_mt_points_) {
            std::stringstream s;
            s << "wrong size of beta functions for atom type " << symbol_ << " (label: " << label_ << ")" << std::endl
                    << "size of beta radial functions in the file: " << source_data_wfc.size() << std::endl
                    << "radial grid size: " << num_mt_points_;
            TERMINATE(s);
        }

        std::memcpy(dest_ptr, source_data_wfc.data(), (cutoff_radius_index_) * sizeof(double));
    };

    /* read ae and ps wave functions */
    for (int i = 0; i < num_wfc; i++) {
        /* read ae wave func */
        parse_wfc(parser["pseudo_potential"]["paw_data"]["ae_wfc"][i]["radial_function"].get<std::vector<double>>(), &paw_ae_wfs_(0, i));

<<<<<<< HEAD
        /* read ps wave func */
        parse_wfc(parser["pseudo_potential"]["paw_data"]["ps_wfc"][i]["radial_function"].get<std::vector<double>>(), &paw_ps_wfs_(0, i));

        /* read small relativistic component if we have spin orbit*/
        if (spin_orbit_coupling_) {
            parse_wfc(parser["pseudo_potential"]["paw_data"]["ae_wfc_rel_small"][i]["radial_function"].get<std::vector<double>>(), &paw_ae_rel_small_wfs_(0, i));
=======
        if ((int)wfc.size() > num_mt_points()) {
            std::stringstream s;
            s << "wrong size of ae_wfc functions for atom type " << symbol_ << " (label: " << label_ << ")" << std::endl
              << "size of ae_wfc radial functions in the file: " << wfc.size() << std::endl
              << "radial grid size: " << num_mt_points();
            TERMINATE(s);
>>>>>>> 77658954
        }
    }

//<<<<<<< HEAD
    auto create_wfs_matrix = [&](mdarray<double, 2> const& wfc)
    {
        mdarray<double, 2> wfc_matrix(num_mt_points_, num_wfc * (num_wfc + 1) / 2);
        wfc_matrix.zero();

        /* store wave function pairs phi(i)*phi(j) */
        #pragma omp parallel for
        for (int irb2 = 0; irb2 < num_wfc; irb2++) {
            for (int irb1 = 0; irb1 <= irb2; irb1++) {
                /* idx to iterate triangular matrix part */
                int iqij = irb2 * (irb2 + 1) / 2 + irb1;
                for(int irad = 0; irad < cutoff_radius_index_; irad++){
                    wfc_matrix(irad, iqij) = wfc(irad, irb1) * wfc(irad, irb2);
                }
            }
        }

<<<<<<< HEAD
        return wfc_matrix;
    };

    /* create wfc matrices */
    paw_ae_wfs_matrix_ = create_wfs_matrix(paw_ae_wfs_);
    paw_ps_wfs_matrix_ = create_wfs_matrix(paw_ps_wfs_);

    /* in case of spin orbit create matrix for small component and add it ti all-electron matrix*/
    if (spin_orbit_coupling_) {
        paw_ae_rel_small_wfs_matrix_ = create_wfs_matrix(paw_ae_rel_small_wfs_);
        #pragma omp parallel for
        for (int i = 0; i < (int)paw_ae_wfs_matrix_.size(); i++) {
            paw_ae_wfs_matrix_[i] += paw_ae_rel_small_wfs_matrix_[i];
=======
        if ((int)wfc.size() > num_mt_points()) {
            std::stringstream s;
            s << "wrong size of ps_wfc functions for atom type " << symbol_ << " (label: " << label_ << ")" << std::endl
              << "size of ps_wfc radial functions in the file: " << wfc.size() << std::endl
              << "radial grid size: " << num_mt_points();
            TERMINATE(s);
>>>>>>> 77658954
        }
    }
}

inline void Atom_type::read_input(const std::string& fname)
{
    json parser;
    std::ifstream(fname) >> parser;

    if (!parameters_.full_potential()) {
        read_pseudo_uspp(parser);

        if (parser["pseudo_potential"].count("paw_data")) {
            read_pseudo_paw(parser);
        }
    }

    if (parameters_.full_potential()) {
        name_     = parser["name"];
        symbol_   = parser["symbol"];
        mass_     = parser["mass"];
        zn_       = parser["number"];
        double r0 = parser["rmin"];
        double R  = parser["rmt"];
        int nmtp  = parser["nrmt"];

        set_radial_grid(radial_grid_t::exponential_grid, nmtp, r0, R);

        read_input_core(parser);

        read_input_aw(parser);

        read_input_lo(parser);

        /* create free atom radial grid */
        auto fa_r              = parser["free_atom"]["radial_grid"].get<std::vector<double>>();
        free_atom_radial_grid_ = Radial_grid_ext<double>(static_cast<int>(fa_r.size()), fa_r.data());
        /* read density */
        free_atom_density_ = parser["free_atom"]["density"].get<std::vector<double>>();
    }

    // it is already done in input.h. I just initialize the
    // different constants

    read_hubbard_input();
}

inline double Atom_type::ClebschGordan(const int l, const double j, const double mj, const int spin)
{
    // l : orbital angular momentum
    // m:  projection of the total angular momentum $m \pm /frac12$
    // spin: Component of the spinor, 0 up, 1 down

    double CG = 0.0; // Clebsch Gordan coeeficient cf PRB 71, 115106 page 3 first column

    if ((spin != 0) && (spin != 1)) {
        printf("Error : unkown spin direction\n");
    }

    const double denom = sqrt(1.0 / (2.0 * l + 1.0));

    if (std::abs(j - l - 0.5) < 1e-8) {
        int m = static_cast<int>(mj - 0.5);
        if (spin == 0) {
            CG = sqrt(l + m + 1.0);
        }
        if (spin == 1) {
            CG = sqrt((l - m));
        }
    } else {
        if (std::abs(j - l + 0.5) < 1e-8) {
            int m = static_cast<int>(mj + 0.5);
            if (m < (1 - l)) {
                CG = 0.0;
            } else {
                if (spin == 0) {
                    CG = sqrt(l - m + 1);
                }
                if (spin == 1) {
                    CG = -sqrt(l + m);
                }
            }
        } else {
            printf("Clebsch gordan coefficients do not exist for this combination of j=%.5lf and l=%d\n", j, l);
            exit(0);
        }
    }
    return (CG * denom);
}

// this function computes the U^sigma_{ljm mj} coefficient that
// rotates the complex spherical harmonics to the real one for the
// spin orbit case

// mj is normally half integer from -j to j but to avoid computation
// error it is considered as integer so mj = 2 mj

inline double_complex
Atom_type::calculate_U_sigma_m(const int l, const double j, const int mj, const int mp, const int sigma)
{

    if ((sigma != 0) && (sigma != 1)) {
        printf("SphericalIndex function : unkown spin direction\n");
        return 0;
    }

    if (std::abs(j - l - 0.5) < 1e-8) {
        // j = l + 1/2
        // m = mj - 1/2

        int m1 = (mj - 1) >> 1;
        if (sigma == 0) { // up spin
            if (m1 < -l) { // convention U^s_{mj,m'} = 0
                return 0.0;
            } else {// U^s_{mj,mp} =
                return SHT::rlm_dot_ylm(l, m1, mp);
            }
        } else { // down spin
            if ((m1 + 1) > l) {
                return 0.0;
            } else {
                return SHT::rlm_dot_ylm(l, m1 + 1, mp);
            }
        }
    } else {
        if (std::abs(j - l + 0.5) < 1e-8) {
            int m1 = (mj + 1) >> 1;
            if (sigma == 0) {
                return SHT::rlm_dot_ylm(l, m1 - 1, mp);
            } else {
                return SHT::rlm_dot_ylm(l, m1, mp);
            }
        } else {
            printf("Spherical Index function : l and j are not compatible\n");
            exit(0);
        }
    }
}

void Atom_type::generate_f_coefficients(void)
{
    // we consider Pseudo potentials with spin orbit couplings

    // First thing, we need to compute the
    // \f[f^{\sigma\sigma^\prime}_{l,j,m;l\prime,j\prime,m\prime}\f]
    // They are defined by Eq.9 of Ref PRB 71, 115106
    // and correspond to transformations of the
    // spherical harmonics
    if (!this->spin_orbit_coupling()) {
        return;
    }

    // number of beta projectors
    int nbf         = this->mt_basis_size();
    f_coefficients_ = mdarray<double_complex, 4>(nbf, nbf, 2, 2);
    f_coefficients_.zero();

    for (int xi2 = 0; xi2 < nbf; xi2++) {
        const int l2    = this->indexb(xi2).l;
        const double j2 = this->indexb(xi2).j;
        const int m2    = this->indexb(xi2).m;
        for (int xi1 = 0; xi1 < nbf; xi1++) {
            const int l1    = this->indexb(xi1).l;
            const double j1 = this->indexb(xi1).j;
            const int m1    = this->indexb(xi1).m;

            if ((l2 == l1) && (std::abs(j1 - j2) < 1e-8)) {
                // take beta projectors with same l and j
                for (auto sigma2 = 0; sigma2 < 2; sigma2++) {
                    for (auto sigma1 = 0; sigma1 < 2; sigma1++) {
                        double_complex coef = {0.0, 0.0};

                        // yes durty but loop over double is worst.
                        // since mj is only important for the rotation
                        // of the spherical harmonics the code takes
                        // into account this odd convention.

                        int jj1 = static_cast<int>(2.0 * j1 + 1e-8);
                        for (int mj = -jj1; mj <= jj1; mj += 2) {
                            coef += calculate_U_sigma_m(l1, j1, mj, m1, sigma1) *
                                    this->ClebschGordan(l1, j1, mj / 2.0, sigma1) *
                                    std::conj(calculate_U_sigma_m(l2, j2, mj, m2, sigma2)) *
                                    this->ClebschGordan(l2, j2, mj / 2.0, sigma2);
                        }
                        f_coefficients_(xi1, xi2, sigma1, sigma2) = coef;
                    }
                }
            }
        }
    }
}

void Atom_type::calculate_ak_coefficients(mdarray<double, 5> &ak)
{
    // compute the ak coefficients appearing in the general treatment of
    // hubbard corrections.  expression taken from Liechtenstein {\it et
    // al}, PRB 52, R5467 (1995)

    // Note that for consistency, the ak are calculated with complex
    // harmonics in the gaunt coefficients <R_lm|Y_l'm'|R_l''m''>.
    // we need to keep it that way because of the hubbard potential
  // With a spherical one it does not really matter-
    ak.zero();

    for (int m1 = -this->hubbard_l_; m1 <= this->hubbard_l_; m1++) {
        for (int m2 = -this->hubbard_l_; m2 <= this->hubbard_l_; m2++) {
            for (int m3 = -this->hubbard_l_; m3 <= this->hubbard_l_; m3++) {
                for (int m4 = -this->hubbard_l_; m4 <= this->hubbard_l_; m4++) {
                    for (int k = 0; k < 2*this->hubbard_l_; k += 2) {
                        double sum = 0.0;
                        for (int q = -k; q <= k; q++) {
                            sum += SHT::gaunt_rlm_ylm_rlm(this->hubbard_l_, k, this->hubbard_l_, m1, q, m2) *
                                SHT::gaunt_rlm_ylm_rlm(this->hubbard_l_, k, this->hubbard_l_, m3, q, m4);
                        }
                        // hmmm according to PRB 52, R5467 it is 4
                        // \pi/(2 k + 1) -> 4 \pi / (4 * k + 1) because
                        // I only consider a_{k=0} a_{k=2}, a_{k=4}
                        ak(k/2,
                           m1 + this->hubbard_l_,
                           m2 + this->hubbard_l_,
                           m3 + this->hubbard_l_,
                           m4 + this->hubbard_l_) = 4.0 * sum * M_PI / static_cast<double>(2 * k + 1);
                    }
                }
            }
        }
    }
}

/// this function computes the matrix elements of the orbital part of
/// the electron-electron interactions. we effectively compute

/// \f[ u(m,m'',m',m''') = \left<m,m''|V_{e-e}|m',m'''\right> \sum_k
/// a_k(m,m',m'',m''') F_k \f] where the F_k are calculated for real
/// spherical harmonics



void Atom_type::compute_hubbard_matrix()
{
    this->hubbard_matrix_ = mdarray<double, 4>(2 * this->hubbard_l_ + 1,
                                               2 * this->hubbard_l_ + 1,
                                               2 * this->hubbard_l_ + 1,
                                               2 * this->hubbard_l_ + 1);
    mdarray<double, 5> ak(this->hubbard_l_,
                          2 * this->hubbard_l_ + 1,
                          2 * this->hubbard_l_ + 1,
                          2 * this->hubbard_l_ + 1,
                          2 * this->hubbard_l_ + 1);
    std::vector<double> F(4);
    hubbard_F_coefficients(&F[0]);
    calculate_ak_coefficients(ak);


    // the indices are rotated around

    // <m, m |vee| m'', m'''> = hubbard_matrix(m, m'', m', m''')
    this->hubbard_matrix_.zero();
    for(int m1 = 0; m1 < 2 * this->hubbard_l_ + 1; m1++) {
        for(int m2 = 0; m2 < 2 * this->hubbard_l_ + 1; m2++) {
            for(int m3 = 0; m3 < 2 * this->hubbard_l_ + 1; m3++) {
                for(int m4 = 0; m4 < 2 * this->hubbard_l_ + 1; m4++) {
                    for(int k = 0; k < hubbard_l_; k++)
                        this->hubbard_matrix(m1, m2, m3, m4) += ak (k, m1, m3, m2, m4) * F[k];
                }
            }
        }
    }
}

void Atom_type::read_hubbard_input()
{
    if(!parameters_.Hubbard().hubbard_correction_) {
        return;
    }

    for(auto &d: parameters_.Hubbard().species) {
        if (d.first == symbol_) {
            hubbard_U_ = d.second[0];
            hubbard_J_ = d.second[1];
            hubbard_coefficients_[0] = d.second[0];
            hubbard_coefficients_[1] = d.second[1];
            hubbard_coefficients_[2] = d.second[2];
            hubbard_coefficients_[3] = d.second[3];
            hubbard_alpha_ = d.second[4];
            hubbard_beta_ = d.second[5];
            starting_magnetization_theta_ = d.second[7];
            starting_magnetization_phi_ = d.second[8];
            starting_magnetization_ = d.second[6];
        }
    }
}
} // namespace

#endif // __ATOM_TYPE_H__<|MERGE_RESOLUTION|>--- conflicted
+++ resolved
@@ -150,12 +150,9 @@
     /// Pseudo wave functions of the PAW method.
     /** The number of wave functions is equal to the number of beta-projectors. */
     mdarray<double, 2> paw_ps_wfs_;
-<<<<<<< HEAD
     
     /// array to store pseudo wave function pairs \f$\tilde\phi_i(r)\tilde\phi_j(r)\f$. Lower triangular part is stored
     mdarray<double, 2> paw_ps_wfs_matrix_;
-=======
->>>>>>> 77658954
 
     /// Occupations of PAW wave-functions.
     /** Length of vector is the same as the number of beta projectors, paw_ae_wfs and paw_ps_wfs */
@@ -163,12 +160,9 @@
 
     /// Core electron contribution to all electron charge density in PAW method.
     std::vector<double> paw_ae_core_charge_density_;
-<<<<<<< HEAD
     
     /// cutoff index for projectors
     int cutoff_radius_index_;
-=======
->>>>>>> 77658954
 
     /// True if the pseudo potential includes spin orbit coupling.
     bool spin_orbit_coupling_{false};
@@ -1984,27 +1978,29 @@
     /* read occupations */
     paw_wf_occ(parser["pseudo_potential"]["paw_data"]["occupations"].get<std::vector<double>>());
 
+    int nmtp = parser["pseudo_potential"]["header"]["mesh_size"];
+
     /* setups for reading AE and PS basis wave functions */
     int num_wfc = num_beta_radial_functions();
-    paw_ae_wfs_ = mdarray<double, 2>(num_mt_points(), num_wfc);
+    paw_ae_wfs_ = mdarray<double, 2>(nmtp, num_wfc);
     paw_ae_wfs_.zero();
 
-    paw_ps_wfs_ = mdarray<double, 2>(num_mt_points(), num_wfc);
+    paw_ps_wfs_ = mdarray<double, 2>(nmtp, num_wfc);
     paw_ps_wfs_.zero();
 
     /* if we have spin-orbit then allocate for small component */
     if (spin_orbit_coupling_) {
-        paw_ae_rel_small_wfs_ = mdarray<double, 2>(num_mt_points_, num_wfc);
+        paw_ae_rel_small_wfs_ = mdarray<double, 2>(nmtp, num_wfc);
         paw_ae_rel_small_wfs_.zero();
     }
 
     auto parse_wfc = [&](std::vector<double>&& source_data_wfc, double* dest_ptr)
     {
-        if ((int)source_data_wfc.size() > num_mt_points_) {
+        if ((int)source_data_wfc.size() > nmtp) {
             std::stringstream s;
             s << "wrong size of beta functions for atom type " << symbol_ << " (label: " << label_ << ")" << std::endl
                     << "size of beta radial functions in the file: " << source_data_wfc.size() << std::endl
-                    << "radial grid size: " << num_mt_points_;
+                    << "radial grid size: " << nmtp;
             TERMINATE(s);
         }
 
@@ -2016,28 +2012,18 @@
         /* read ae wave func */
         parse_wfc(parser["pseudo_potential"]["paw_data"]["ae_wfc"][i]["radial_function"].get<std::vector<double>>(), &paw_ae_wfs_(0, i));
 
-<<<<<<< HEAD
         /* read ps wave func */
         parse_wfc(parser["pseudo_potential"]["paw_data"]["ps_wfc"][i]["radial_function"].get<std::vector<double>>(), &paw_ps_wfs_(0, i));
 
         /* read small relativistic component if we have spin orbit*/
         if (spin_orbit_coupling_) {
             parse_wfc(parser["pseudo_potential"]["paw_data"]["ae_wfc_rel_small"][i]["radial_function"].get<std::vector<double>>(), &paw_ae_rel_small_wfs_(0, i));
-=======
-        if ((int)wfc.size() > num_mt_points()) {
-            std::stringstream s;
-            s << "wrong size of ae_wfc functions for atom type " << symbol_ << " (label: " << label_ << ")" << std::endl
-              << "size of ae_wfc radial functions in the file: " << wfc.size() << std::endl
-              << "radial grid size: " << num_mt_points();
-            TERMINATE(s);
->>>>>>> 77658954
-        }
-    }
-
-//<<<<<<< HEAD
+        }
+    }
+
     auto create_wfs_matrix = [&](mdarray<double, 2> const& wfc)
     {
-        mdarray<double, 2> wfc_matrix(num_mt_points_, num_wfc * (num_wfc + 1) / 2);
+        mdarray<double, 2> wfc_matrix(nmtp, num_wfc * (num_wfc + 1) / 2);
         wfc_matrix.zero();
 
         /* store wave function pairs phi(i)*phi(j) */
@@ -2052,7 +2038,6 @@
             }
         }
 
-<<<<<<< HEAD
         return wfc_matrix;
     };
 
@@ -2066,14 +2051,6 @@
         #pragma omp parallel for
         for (int i = 0; i < (int)paw_ae_wfs_matrix_.size(); i++) {
             paw_ae_wfs_matrix_[i] += paw_ae_rel_small_wfs_matrix_[i];
-=======
-        if ((int)wfc.size() > num_mt_points()) {
-            std::stringstream s;
-            s << "wrong size of ps_wfc functions for atom type " << symbol_ << " (label: " << label_ << ")" << std::endl
-              << "size of ps_wfc radial functions in the file: " << wfc.size() << std::endl
-              << "radial grid size: " << num_mt_points();
-            TERMINATE(s);
->>>>>>> 77658954
         }
     }
 }
