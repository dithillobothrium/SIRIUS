#include <sirius.h>
#include <json.hpp>

using namespace sirius;
using json = nlohmann::json;

const std::string aiida_output_file = "output_aiida.json";

enum class task_t
{
    ground_state_new = 0,
    ground_state_restart = 1,
};

const double au2angs = 0.5291772108;

void json_output_common(json& dict__)
{
    dict__["git_hash"] = git_hash;
    dict__["build_date"] = build_date;
    dict__["comm_world_size"] = mpi_comm_world().size();
    dict__["threads_per_rank"] = omp_get_max_threads();
}

std::unique_ptr<Simulation_context> create_sim_ctx(std::string     fname__,
                                                   cmd_args const& args__)
{
    auto ctx_ptr = std::unique_ptr<Simulation_context>(new Simulation_context(fname__, mpi_comm_world()));
    Simulation_context& ctx = *ctx_ptr;
    
    auto& inp = ctx.parameters_input();
    if (inp.gamma_point_ && !(inp.ngridk_[0] * inp.ngridk_[1] * inp.ngridk_[2] == 1)) {
        TERMINATE("this is not a Gamma-point calculation")
    }

    auto mpi_grid_dims = args__.value<std::vector<int>>("mpi_grid", ctx.mpi_grid_dims());
    ctx.set_mpi_grid_dims(mpi_grid_dims);

    auto std_evp_solver_name = args__.value<std::string>("std_evp_solver_name", ctx.control().std_evp_solver_name_);
    ctx.set_std_evp_solver_name(std_evp_solver_name);

    auto gen_evp_solver_name = args__.value<std::string>("gen_evp_solver_name", ctx.control().gen_evp_solver_name_);
    ctx.set_gen_evp_solver_name(gen_evp_solver_name);

    auto pu = args__.value<std::string>("processing_unit", ctx.control().processing_unit_);
    ctx.set_processing_unit(pu);

    return std::move(ctx_ptr);
}

double ground_state(Simulation_context& ctx,
                    task_t              task,
                    cmd_args const&     args,
                    int                 write_output)
{
    if (ctx.comm().rank() == 0 && ctx.control().print_memory_usage_) {
        MEMORY_USAGE_INFO();
    }
    
    Potential potential(ctx);
    potential.allocate();

    Density density(ctx);
    density.allocate();

    if (ctx.comm().rank() == 0 && ctx.control().print_memory_usage_) {
        MEMORY_USAGE_INFO();
    }

    auto& inp = ctx.parameters_input();

    K_point_set ks(ctx, inp.ngridk_, inp.shiftk_, ctx.use_symmetry());
    ks.initialize();

    if (ctx.comm().rank() == 0 && ctx.control().print_memory_usage_) {
        MEMORY_USAGE_INFO();
    }

    std::string ref_file = args.value<std::string>("test_against", "");
    bool write_state = (ref_file.size() == 0);
    
    DFT_ground_state dft(ctx, potential, density, ks, ctx.use_symmetry());

    if (task == task_t::ground_state_restart) {
        if (!Utils::file_exists(storage_file_name)) {
            TERMINATE("storage file is not found");
        }
        density.load();
        potential.load();
    } else {
        density.initial_density();
        potential.generate(density);
        if (!ctx.full_potential()) {
            dft.band().initialize_subspace(ks, potential);
        }
    }
    
    /* launch the calculation */
    int result = dft.find(inp.potential_tol_, inp.energy_tol_, inp.num_dft_iter_, write_state);

    if (ref_file.size() != 0) {
        json dict;
        dict["ground_state"] = dft.serialize();
        json dict_ref;
        std::ifstream(ref_file) >> dict_ref;
        
        double e1 = dict["ground_state"]["energy"]["total"];
        double e2 = dict_ref["ground_state"]["energy"]["total"];

        if (std::abs(e1 - e2) > 1e-7) {
            printf("total energy is different\n");
            exit(1);
        }

        write_output = 0;
    }
    
    if (!ctx.full_potential()) {
        //dft.forces();
<<<<<<< HEAD
        Stress s(ctx, ks, density, potential);
        auto stress = std::unique_ptr<Stress_PS>(new Stress_PS(&ctx, &density, &potential, &ks));
        stress->calc_non_local_stress();
=======
        if (ctx.control().print_stress_) {
            Stress s(ctx, ks, density, potential);
            s.print_info();
        }
>>>>>>> 62581a0b
    }

    if (write_output) {
        json dict;
        json_output_common(dict);
        
        dict["task"] = static_cast<int>(task);
        dict["ground_state"] = dft.serialize();
        dict["timers"] = Utils::serialize_timers();
 
        if (ctx.comm().rank() == 0) {
            std::ofstream ofs(std::string("output_") + ctx.start_time_tag() + std::string(".json"),
                              std::ofstream::out | std::ofstream::trunc);
            ofs << dict.dump(4);
        }
        
        if (args.exist("aiida_output")) {
            json dict;
            json_output_common(dict);
            dict["task"] = static_cast<int>(task);
            if (result >= 0) {
                dict["task_status"] = "converged";
                dict["num_scf_iterations"] =  result;
            } else {
                dict["task_status"] = "unconverged";
            }
            dict["volume"] = ctx.unit_cell().omega() * std::pow(au2angs, 3);
            dict["volume_units"] = "angstrom^3";
            dict["energy"] = dft.total_energy() * ha2ev;
            dict["energy_units"] = "eV";
            if (ctx.comm().rank() == 0) {
                std::ofstream ofs(aiida_output_file, std::ofstream::out | std::ofstream::trunc);
                ofs << dict.dump(4);
            }
        }
    }

    /* wait for all */
    ctx.comm().barrier();

    sddk::timer::print(0);

    return dft.total_energy();
}

void run_tasks(cmd_args const& args)
{
    /* get the task id */
    task_t task = static_cast<task_t>(args.value<int>("task", 0));
    /* get the input file name */
    std::string fname = args.value<std::string>("input", "sirius.json");
    if (!Utils::file_exists(fname)) {
        TERMINATE("input file does not exist");
    }

    if (task == task_t::ground_state_new || task == task_t::ground_state_restart) {
        auto ctx = create_sim_ctx(fname, args);
        ctx->initialize();
        ground_state(*ctx, task, args, 1);
    }
}

int main(int argn, char** argv)
{
    cmd_args args;
    args.register_key("--input=", "{string} input file name");
    args.register_key("--task=", "{int} task id");
    args.register_key("--mpi_grid=", "{vector int} MPI grid dimensions");
    args.register_key("--aiida_output", "write output for AiiDA");
    args.register_key("--test_against=", "{string} json file with reference values");
    args.register_key("--std_evp_solver_name=", "{string} standard eigen-value solver");
    args.register_key("--gen_evp_solver_name=", "{string} generalized eigen-value solver");
    args.register_key("--processing_unit=", "{string} type of the processing unit");

    args.parse_args(argn, argv);

    if (args.exist("help")) {
        printf("Usage: %s [options] \n", argv[0]);
        args.print_help();
        return 0;
    }

    sirius::initialize(1);

    run_tasks(args);
    
    sirius::finalize();
    return 0;
}<|MERGE_RESOLUTION|>--- conflicted
+++ resolved
@@ -117,16 +117,10 @@
     
     if (!ctx.full_potential()) {
         //dft.forces();
-<<<<<<< HEAD
-        Stress s(ctx, ks, density, potential);
-        auto stress = std::unique_ptr<Stress_PS>(new Stress_PS(&ctx, &density, &potential, &ks));
-        stress->calc_non_local_stress();
-=======
         if (ctx.control().print_stress_) {
             Stress s(ctx, ks, density, potential);
             s.print_info();
         }
->>>>>>> 62581a0b
     }
 
     if (write_output) {
