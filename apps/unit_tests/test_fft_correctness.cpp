--- conflicted
+++ resolved
@@ -38,13 +38,8 @@
             }
             case GPU: {
                 f.copy<memory_t::host, memory_t::device>();
-<<<<<<< HEAD
-                fft.transform<1, GPU>(gvec.partition(), f.at<GPU>(gvec.partition().gvec_offset_fft()));
-                //fft.transform<1, CPU>(gvec.partition(), f.at<CPU>(gvec.partition().gvec_offset_fft()));
-=======
                 //fft.transform<1, GPU>(gvec.partition(), f.at<GPU>(gvec.partition().gvec_offset_fft()));
                 fft.transform<1, CPU>(f.at<CPU>(gvec.partition().gvec_offset_fft()));
->>>>>>> 4199188c
                 fft.buffer().copy<memory_t::device, memory_t::host>();
                 break;
             }
